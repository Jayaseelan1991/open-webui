--- conflicted
+++ resolved
@@ -3,16 +3,19 @@
 import json
 import logging
 from pathlib import Path
-<<<<<<< HEAD
-from typing import List, Optional
+from typing import List, Optional, Literal, overload
 
 import aiohttp
 import requests
+from pydantic import BaseModel
+from fastapi import Depends, FastAPI, HTTPException, Request
+from fastapi.middleware.cors import CORSMiddleware
+from fastapi.responses import FileResponse, StreamingResponse
+from starlette.background import BackgroundTask
 
 from apps.webui.models.models import Models
+from apps.filter.main import process_user_usage
 from constants import ERROR_MESSAGES
-from pydantic import BaseModel
-from starlette.background import BackgroundTask
 from utils.utils import (
     get_verified_user,
     get_admin_user,
@@ -21,43 +24,18 @@
     apply_model_params_to_body_openai,
     apply_model_system_prompt_to_body,
 )
-
-=======
-from typing import Literal, Optional, overload
-
-import aiohttp
-import requests
-from apps.webui.models.models import Models
->>>>>>> bccc6e08
 from config import (
+    SRC_LOG_LEVELS,
+    ENABLE_OPENAI_API,
     AIOHTTP_CLIENT_TIMEOUT,
-    CACHE_DIR,
-    CORS_ALLOW_ORIGIN,
-    ENABLE_MODEL_FILTER,
-    ENABLE_OPENAI_API,
-    MODEL_FILTER_LIST,
     OPENAI_API_BASE_URLS,
     OPENAI_API_KEYS,
+    CACHE_DIR,
+    ENABLE_MODEL_FILTER,
+    MODEL_FILTER_LIST,
     AppConfig,
+    CORS_ALLOW_ORIGIN,
 )
-<<<<<<< HEAD
-from typing import Optional, Literal, overload
-
-from apps.filter.main import process_user_usage
-=======
-from constants import ERROR_MESSAGES
-from env import SRC_LOG_LEVELS
-from fastapi import Depends, FastAPI, HTTPException, Request
-from fastapi.middleware.cors import CORSMiddleware
-from fastapi.responses import FileResponse, StreamingResponse
-from pydantic import BaseModel
-from starlette.background import BackgroundTask
-from utils.misc import (
-    apply_model_params_to_body_openai,
-    apply_model_system_prompt_to_body,
-)
-from utils.utils import get_admin_user, get_verified_user
->>>>>>> bccc6e08
 
 log = logging.getLogger(__name__)
 log.setLevel(SRC_LOG_LEVELS["OPENAI"])
