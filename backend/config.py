import os
import sys
import logging
from base64 import b64encode
from bs4 import BeautifulSoup

from pathlib import Path
import json
import yaml

import markdown
import requests
import shutil

from secrets import token_bytes
from constants import ERROR_MESSAGES
import psycopg2
from psycopg2.extensions import register_adapter, AsIs
from psycopg2.extras import DictCursor
from psycopg2.sql import SQL, Identifier
from transformers import GPT2Tokenizer
import numpy as np
import tempfile


####################################
# LOGGING
####################################

log_levels = ["CRITICAL", "ERROR", "WARNING", "INFO", "DEBUG"]

GLOBAL_LOG_LEVEL = os.environ.get("GLOBAL_LOG_LEVEL", "").upper()
if GLOBAL_LOG_LEVEL in log_levels:
    logging.basicConfig(stream=sys.stdout, level=GLOBAL_LOG_LEVEL, force=True)
else:
    GLOBAL_LOG_LEVEL = "INFO"

log = logging.getLogger(__name__)
log.info(f"GLOBAL_LOG_LEVEL: {GLOBAL_LOG_LEVEL}")

log_sources = [
    "AUDIO",
    "COMFYUI",
    "CONFIG",
    "DB",
    "IMAGES",
    "LITELLM",
    "MAIN",
    "MODELS",
    "OLLAMA",
    "OPENAI",
    "RAG",
    "WEBHOOK",
]

SRC_LOG_LEVELS = {}

for source in log_sources:
    log_env_var = source + "_LOG_LEVEL"
    SRC_LOG_LEVELS[source] = os.environ.get(log_env_var, "").upper()
    if SRC_LOG_LEVELS[source] not in log_levels:
        SRC_LOG_LEVELS[source] = GLOBAL_LOG_LEVEL
    log.info(f"{log_env_var}: {SRC_LOG_LEVELS[source]}")

log.setLevel(SRC_LOG_LEVELS["CONFIG"])

####################################
# Load .env file
####################################

try:
    from dotenv import load_dotenv, find_dotenv

    load_dotenv(find_dotenv("../.env"))
except ImportError:
    logging.warning("dotenv not installed, skipping...")

WEBUI_NAME = os.environ.get("WEBUI_NAME", "Open WebUI")
WEBUI_FAVICON_URL = "https://openwebui.com/favicon.png"

####################################
# ENV (dev,test,prod)
####################################

ENV = os.environ.get("ENV", "dev")

try:
    with open(f"../package.json", "r") as f:
        PACKAGE_DATA = json.load(f)
except:
    PACKAGE_DATA = {"version": "0.0.0"}

VERSION = PACKAGE_DATA["version"]


# Function to parse each section
def parse_section(section):
    items = []
    for li in section.find_all("li"):
        # Extract raw HTML string
        raw_html = str(li)

        # Extract text without HTML tags
        text = li.get_text(separator=" ", strip=True)

        # Split into title and content
        parts = text.split(": ", 1)
        title = parts[0].strip() if len(parts) > 1 else ""
        content = parts[1].strip() if len(parts) > 1 else text

        items.append({"title": title, "content": content, "raw": raw_html})
    return items


try:
    with open("../CHANGELOG.md", "r") as file:
        changelog_content = file.read()
except:
    changelog_content = ""

# Convert markdown content to HTML
html_content = markdown.markdown(changelog_content)

# Parse the HTML content
soup = BeautifulSoup(html_content, "html.parser")

# Initialize JSON structure
changelog_json = {}

# Iterate over each version
for version in soup.find_all("h2"):
    version_number = version.get_text().strip().split(" - ")[0][1:-1]  # Remove brackets
    date = version.get_text().strip().split(" - ")[1]

    version_data = {"date": date}

    # Find the next sibling that is a h3 tag (section title)
    current = version.find_next_sibling()

    while current and current.name != "h2":
        if current.name == "h3":
            section_title = current.get_text().lower()  # e.g., "added", "fixed"
            section_items = parse_section(current.find_next_sibling("ul"))
            version_data[section_title] = section_items

        # Move to the next element
        current = current.find_next_sibling()

    changelog_json[version_number] = version_data


CHANGELOG = changelog_json

####################################
# DATA/FRONTEND BUILD DIR
####################################

DATA_DIR = str(Path(os.getenv("DATA_DIR", "./data")).resolve())
FRONTEND_BUILD_DIR = str(Path(os.getenv("FRONTEND_BUILD_DIR", "../build")))

try:
    with open(f"{DATA_DIR}/config.json", "r") as f:
        CONFIG_DATA = json.load(f)
except:
    CONFIG_DATA = {}

####################################
# Static DIR
####################################

STATIC_DIR = str(Path(os.getenv("STATIC_DIR", "./static")).resolve())

shutil.copyfile(f"{FRONTEND_BUILD_DIR}/favicon.png", f"{STATIC_DIR}/favicon.png")

####################################
# CUSTOM_NAME
####################################

CUSTOM_NAME = os.environ.get("CUSTOM_NAME", "")

if CUSTOM_NAME:
    try:
        r = requests.get(f"https://api.openwebui.com/api/v1/custom/{CUSTOM_NAME}")
        data = r.json()
        if r.ok:
            if "logo" in data:
                WEBUI_FAVICON_URL = url = (
                    f"https://api.openwebui.com{data['logo']}"
                    if data["logo"][0] == "/"
                    else data["logo"]
                )

                r = requests.get(url, stream=True)
                if r.status_code == 200:
                    with open(f"{STATIC_DIR}/favicon.png", "wb") as f:
                        r.raw.decode_content = True
                        shutil.copyfileobj(r.raw, f)

            WEBUI_NAME = data["name"]
    except Exception as e:
        log.exception(e)
        pass
else:
    if WEBUI_NAME != "Open WebUI":
        WEBUI_NAME += " (AI Powered Personal Assistant)"

<<<<<<< HEAD
####################################
# DATA/FRONTEND BUILD DIR
####################################
# Nextcloud environment variables
HEADERS = {
        'OCS-APIRequest': 'true',
        'Content-Type': 'application/octet-stream',
    }
NEXTCLOUD_USERNAME = os.getenv("NEXTCLOUD_USERNAME")  
NEXTCLOUD_PASSWORD = os.getenv("NEXTCLOUD_PASSWORD")
NEXTCLOUD_URL = "http://localhost:6060/"

DATA_DIR = os.getenv("DATA_DIR")

response = requests.request("PROPFIND", DATA_DIR, auth=(NEXTCLOUD_USERNAME, NEXTCLOUD_PASSWORD),headers=HEADERS)
if not (200 <= response.status_code <= 299):
    response = requests.request("MKCOL", DATA_DIR, auth=(NEXTCLOUD_USERNAME, NEXTCLOUD_PASSWORD),headers=HEADERS)
    print("Directory 'data' created successfully." if response.status_code == 201 else f"Failed to create directory 'data'. Status code: {response.status_code}")
else :
    print("Directory 'data' already exists.")
    
FRONTEND_BUILD_DIR = str(Path(os.getenv("FRONTEND_BUILD_DIR", "../build")))
 
try:
    # Read config.json from Nextcloud directory
    response = requests.get(f"{DATA_DIR}/config.json", auth=(NEXTCLOUD_USERNAME, NEXTCLOUD_PASSWORD),headers=HEADERS)
    
    if response.status_code == 200:
        CONFIG_DATA = response.json()
    else:
        print(f"Failed to fetch config.json. Status code: {response.status_code}")
        CONFIG_DATA = {}
except Exception as e:
    # Handle exceptions
    print(f"An error occurred: {e}")
    CONFIG_DATA = {}
=======
>>>>>>> 1092ee9c

####################################
# File Upload DIR 
####################################

UPLOAD_DIR = f"{DATA_DIR}/uploads"
response = requests.request("PROPFIND", UPLOAD_DIR, auth=(NEXTCLOUD_USERNAME, NEXTCLOUD_PASSWORD),headers=HEADERS)
if not (200 <= response.status_code <= 299):
    response = requests.request("MKCOL", UPLOAD_DIR, auth=(NEXTCLOUD_USERNAME, NEXTCLOUD_PASSWORD),headers=HEADERS)
    print("Directory 'uploads' created successfully." if response.status_code == 201 else f"Failed to create directory 'uploads'. Status code: {response.status_code}")
else :
    print("Directory 'uploads' already exists.")


####################################
# Cache DIR
####################################

CACHE_DIR = f"{DATA_DIR}/cache"
response = requests.request("PROPFIND", CACHE_DIR, auth=(NEXTCLOUD_USERNAME, NEXTCLOUD_PASSWORD),headers=HEADERS)
if not (200 <= response.status_code <= 299):
    response = requests.request("MKCOL", CACHE_DIR, auth=(NEXTCLOUD_USERNAME, NEXTCLOUD_PASSWORD),headers=HEADERS)
    print("Directory 'cache' created successfully." if response.status_code == 201 else f"Failed to create directory 'uploads'. Status code: {response.status_code}")
else :
    print("Directory 'cache' already exists.")


####################################
# Docs DIR
####################################

DOCS_DIR = f"{DATA_DIR}/docs"
response = requests.request("PROPFIND", DOCS_DIR, auth=(NEXTCLOUD_USERNAME, NEXTCLOUD_PASSWORD),headers=HEADERS)
if not (200 <= response.status_code <= 299):
    response = requests.request("MKCOL", DOCS_DIR, auth=(NEXTCLOUD_USERNAME, NEXTCLOUD_PASSWORD),headers=HEADERS)
    print("Directory 'docs' created successfully." if response.status_code == 201 else f"Failed to create directory 'uploads'. Status code: {response.status_code}")
else :
    print("Directory 'docs' already exists.")


####################################
# LITELLM_CONFIG
####################################


# Function to create the configuration file
def create_and_upload_config_file():
    # Create the directory if it doesn't exist
    response = requests.request("MKCOL", f"{DATA_DIR}/litellm/", auth=(NEXTCLOUD_USERNAME, NEXTCLOUD_PASSWORD),headers=HEADERS)
    if 200 <= response.status_code <= 299:
        print("Directory created successfully.")
    elif response.status_code == 405:
        print("Directory already exists.")
    else:
        print(f"Failed to create directory. Status code: {response.status_code}")
        return

    # Data to write into the YAML file
    config_data = {
        "general_settings": {},
        "litellm_settings": {},
        "model_list": [],
        "router_settings": {},
    }

# Create a temporary file to store the YAML data
    with tempfile.NamedTemporaryFile(mode='w', delete=False) as temp_file:
        yaml.dump(config_data, temp_file)
        temp_file.flush()  # Flush to ensure data is written to disk
        temp_file.close()  # Close the file so it can be read by Nextcloud
        
    # Upload the configuration file to Nextcloud
    with open(temp_file.name, "rb") as file:
        response = requests.put(LITELLM_CONFIG_PATH, data=file, auth=(NEXTCLOUD_USERNAME, NEXTCLOUD_PASSWORD), headers=HEADERS)
        if 200 <= response.status_code <= 299:
            print("Config file uploaded successfully.")
        else:
            print(f"Failed to upload config file. Status code: {response.status_code}")

LITELLM_CONFIG_PATH = f"{DATA_DIR}/litellm/config.yaml"

response = requests.request("PROPFIND", LITELLM_CONFIG_PATH, auth=(NEXTCLOUD_USERNAME, NEXTCLOUD_PASSWORD),headers=HEADERS)
if not(200 <= response.status_code <= 299):
    log.info("Config file doesn't exist. Creating...")
    create_and_upload_config_file()
    log.info("Config file created successfully.")
else:
    print("Config file already exists.")

#################################### 
# OLLAMA_BASE_URL
####################################

OLLAMA_API_BASE_URL = os.environ.get(
    "OLLAMA_API_BASE_URL", "http://localhost:11434/api"
)

OLLAMA_BASE_URL = os.environ.get("OLLAMA_BASE_URL", "")
K8S_FLAG = os.environ.get("K8S_FLAG", "")
USE_OLLAMA_DOCKER = os.environ.get("USE_OLLAMA_DOCKER", "false")

if OLLAMA_BASE_URL == "" and OLLAMA_API_BASE_URL != "":
    OLLAMA_BASE_URL = (
        OLLAMA_API_BASE_URL[:-4]
        if OLLAMA_API_BASE_URL.endswith("/api")
        else OLLAMA_API_BASE_URL
    )

if ENV == "prod":
    if OLLAMA_BASE_URL == "/ollama" and not K8S_FLAG:
        if USE_OLLAMA_DOCKER.lower() == "true":
            # if you use all-in-one docker container (Open WebUI + Ollama)
            # with the docker build arg USE_OLLAMA=true (--build-arg="USE_OLLAMA=true") this only works with http://localhost:11434
            OLLAMA_BASE_URL = "http://localhost:11434"
        else:
            OLLAMA_BASE_URL = "http://host.docker.internal:11434"
    elif K8S_FLAG:
        OLLAMA_BASE_URL = "http://ollama-service.open-webui.svc.cluster.local:11434"


OLLAMA_BASE_URLS = os.environ.get("OLLAMA_BASE_URLS", "")
OLLAMA_BASE_URLS = OLLAMA_BASE_URLS if OLLAMA_BASE_URLS != "" else OLLAMA_BASE_URL

OLLAMA_BASE_URLS = [url.strip() for url in OLLAMA_BASE_URLS.split(";")]


####################################
# OPENAI_API
####################################

OPENAI_API_KEY = os.environ.get("OPENAI_API_KEY", "")
OPENAI_API_BASE_URL = os.environ.get("OPENAI_API_BASE_URL", "")


if OPENAI_API_BASE_URL == "":
    OPENAI_API_BASE_URL = "https://api.openai.com/v1"

OPENAI_API_KEYS = os.environ.get("OPENAI_API_KEYS", "")
OPENAI_API_KEYS = OPENAI_API_KEYS if OPENAI_API_KEYS != "" else OPENAI_API_KEY

OPENAI_API_KEYS = [url.strip() for url in OPENAI_API_KEYS.split(";")]


OPENAI_API_BASE_URLS = os.environ.get("OPENAI_API_BASE_URLS", "")
OPENAI_API_BASE_URLS = (
    OPENAI_API_BASE_URLS if OPENAI_API_BASE_URLS != "" else OPENAI_API_BASE_URL
)

OPENAI_API_BASE_URLS = [
    url.strip() if url != "" else "https://api.openai.com/v1"
    for url in OPENAI_API_BASE_URLS.split(";")
]

OPENAI_API_KEY = ""

try:
    OPENAI_API_KEY = OPENAI_API_KEYS[
        OPENAI_API_BASE_URLS.index("https://api.openai.com/v1")
    ]
except:
    pass

OPENAI_API_BASE_URL = "https://api.openai.com/v1"


####################################
# WEBUI
####################################

ENABLE_SIGNUP = os.environ.get("ENABLE_SIGNUP", "True").lower() == "true"
DEFAULT_MODELS = os.environ.get("DEFAULT_MODELS", None)


DEFAULT_PROMPT_SUGGESTIONS = (
    CONFIG_DATA["ui"]["prompt_suggestions"]
    if "ui" in CONFIG_DATA
    and "prompt_suggestions" in CONFIG_DATA["ui"]
    and type(CONFIG_DATA["ui"]["prompt_suggestions"]) is list
    else [
        {
            "title": ["Help me study", "vocabulary for a college entrance exam"],
            "content": "Help me study vocabulary: write a sentence for me to fill in the blank, and I'll try to pick the correct option.",
        },
        {
            "title": ["Give me ideas", "for what to do with my kids' art"],
            "content": "What are 5 creative things I could do with my kids' art? I don't want to throw them away, but it's also so much clutter.",
        },
        {
            "title": ["Tell me a fun fact", "about the Roman Empire"],
            "content": "Tell me a random fun fact about the Roman Empire",
        },
        {
            "title": ["Show me a code snippet", "of a website's sticky header"],
            "content": "Show me a code snippet of a website's sticky header in CSS and JavaScript.",
        },
    ]
)


DEFAULT_USER_ROLE = os.getenv("DEFAULT_USER_ROLE", "pending")

USER_PERMISSIONS_CHAT_DELETION = (
    os.environ.get("USER_PERMISSIONS_CHAT_DELETION", "True").lower() == "true"
)

USER_PERMISSIONS = {"chat": {"deletion": USER_PERMISSIONS_CHAT_DELETION}}


MODEL_FILTER_ENABLED = os.environ.get("MODEL_FILTER_ENABLED", "False").lower() == "true"
MODEL_FILTER_LIST = os.environ.get("MODEL_FILTER_LIST", "")
MODEL_FILTER_LIST = [model.strip() for model in MODEL_FILTER_LIST.split(";")]

WEBHOOK_URL = os.environ.get("WEBHOOK_URL", "")

ENABLE_ADMIN_EXPORT = os.environ.get("ENABLE_ADMIN_EXPORT", "True").lower() == "true"

####################################
# WEBUI_VERSION
####################################

WEBUI_VERSION = os.environ.get("WEBUI_VERSION", "v1.0.0-alpha.100")

####################################
# WEBUI_AUTH (Required for security)
####################################

WEBUI_AUTH = True
WEBUI_AUTH_TRUSTED_EMAIL_HEADER = os.environ.get(
    "WEBUI_AUTH_TRUSTED_EMAIL_HEADER", None
)

####################################
# WEBUI_SECRET_KEY
####################################

WEBUI_SECRET_KEY = os.environ.get(
    "WEBUI_SECRET_KEY",
    os.environ.get(
        "WEBUI_JWT_SECRET_KEY", "t0p-s3cr3t"
    ),  # DEPRECATED: remove at next major version
)

if WEBUI_AUTH and WEBUI_SECRET_KEY == "":
    raise ValueError(ERROR_MESSAGES.ENV_VAR_NOT_FOUND)

####################################
# Postgres/RAG Setup 
####################################
POSTGRES_CONNECTION_STRING = f"dbname='{os.environ.get('POSTGRES_DB')}' user='{os.environ.get('POSTGRES_USER')}' host='{os.environ.get('POSTGRES_HOST')}'  password='{os.environ.get('POSTGRES_PASSWORD')}' port='{os.environ.get('POSTGRES_PORT')}'"

<<<<<<< HEAD
pg_connection = psycopg2.connect(POSTGRES_CONNECTION_STRING)

def adapt_numpy_array(arr):
    return AsIs(arr)

register_adapter(np.ndarray, adapt_numpy_array)
# this uses the model defined in the Dockerfile ENV variable. If you dont use docker or docker based deployments such as k8s, the default embedding model will be used (all-MiniLM-L6-v2)
RAG_EMBEDDING_MODEL = os.environ.get("RAG_EMBEDDING_MODEL", "EleutherAI/gpt-neo-2.7B")
# device type ebbeding models - "cpu" (default), "cuda" (nvidia gpu required) or "mps" (apple silicon) - choosing this right can lead to better performance
RAG_EMBEDDING_MODEL_DEVICE_TYPE = os.environ.get(
    "RAG_EMBEDDING_MODEL_DEVICE_TYPE", "cpu"
)
# Initialize RAG tokenizer
tokenizer = GPT2Tokenizer.from_pretrained(RAG_EMBEDDING_MODEL)

# Function to insert vectors into PostgreSQL
def insert_vectors(vectors):
    with pg_connection.cursor() as cursor:
        for vector_id, vector in vectors.items():
            cursor.execute(
                SQL("INSERT INTO vectors (id, vector) VALUES (%s, %s)"),
                (vector_id, vector),
            )
        pg_connection.commit()
 
# Function to retrieve vectors from PostgreSQL
def retrieve_vectors(ids):
    with pg_connection.cursor(cursor_factory=DictCursor) as cursor:
        cursor.execute(
            SQL("SELECT id, vector FROM vectors WHERE id IN %s"),
            (tuple(ids),),
        )
        results = cursor.fetchall()
        vectors = {result["id"]: result["vector"] for result in results}
        return vectors
    
=======
CHROMA_DATA_PATH = f"{DATA_DIR}/vector_db"
# this uses the model defined in the Dockerfile ENV variable. If you dont use docker or docker based deployments such as k8s, the default embedding model will be used (sentence-transformers/all-MiniLM-L6-v2)

RAG_EMBEDDING_ENGINE = os.environ.get("RAG_EMBEDDING_ENGINE", "")

RAG_EMBEDDING_MODEL = os.environ.get(
    "RAG_EMBEDDING_MODEL", "sentence-transformers/all-MiniLM-L6-v2"
)
log.info(f"Embedding model set: {RAG_EMBEDDING_MODEL}"),

RAG_EMBEDDING_MODEL_TRUST_REMOTE_CODE = (
    os.environ.get("RAG_EMBEDDING_MODEL_TRUST_REMOTE_CODE", "").lower() == "true"
)

# device type embedding models - "cpu" (default), "cuda" (nvidia gpu required) or "mps" (apple silicon) - choosing this right can lead to better performance
USE_CUDA = os.environ.get("USE_CUDA_DOCKER", "false")

if USE_CUDA.lower() == "true":
    DEVICE_TYPE = "cuda"
else:
    DEVICE_TYPE = "cpu"


CHROMA_CLIENT = chromadb.PersistentClient(
    path=CHROMA_DATA_PATH,
    settings=Settings(allow_reset=True, anonymized_telemetry=False),
)
>>>>>>> 1092ee9c
CHUNK_SIZE = 1500
CHUNK_OVERLAP = 100


RAG_TEMPLATE = """Use the following context as your learned knowledge, inside <context></context> XML tags.
<context>
    [context]
</context>

When answer to user:
- If you don't know, just say that you don't know.
- If you don't know when you are not sure, ask for clarification.
Avoid mentioning that you obtained the information from the context.
And answer according to the language of the user's question.
        
Given the context information, answer the query.
Query: [query]"""

RAG_OPENAI_API_BASE_URL = os.getenv("RAG_OPENAI_API_BASE_URL", OPENAI_API_BASE_URL)
RAG_OPENAI_API_KEY = os.getenv("RAG_OPENAI_API_KEY", OPENAI_API_KEY)

####################################
# Transcribe
####################################

WHISPER_MODEL = os.getenv("WHISPER_MODEL", "base")
WHISPER_MODEL_DIR = os.getenv("WHISPER_MODEL_DIR", f"{CACHE_DIR}/whisper/models")
WHISPER_MODEL_AUTO_UPDATE = (
    os.environ.get("WHISPER_MODEL_AUTO_UPDATE", "").lower() == "true"
)


####################################
# Images
####################################

ENABLE_IMAGE_GENERATION = (
    os.environ.get("ENABLE_IMAGE_GENERATION", "").lower() == "true"
)
AUTOMATIC1111_BASE_URL = os.getenv("AUTOMATIC1111_BASE_URL", "")
COMFYUI_BASE_URL = os.getenv("COMFYUI_BASE_URL", "")


IMAGES_OPENAI_API_BASE_URL = os.getenv(
    "IMAGES_OPENAI_API_BASE_URL", OPENAI_API_BASE_URL
)
IMAGES_OPENAI_API_KEY = os.getenv("IMAGES_OPENAI_API_KEY", OPENAI_API_KEY)


####################################
# Audio
####################################

AUDIO_OPENAI_API_BASE_URL = os.getenv("AUDIO_OPENAI_API_BASE_URL", OPENAI_API_BASE_URL)
AUDIO_OPENAI_API_KEY = os.getenv("AUDIO_OPENAI_API_KEY", OPENAI_API_KEY)

####################################
# LiteLLM
####################################

LITELLM_PROXY_PORT = int(os.getenv("LITELLM_PROXY_PORT", "14365"))
if LITELLM_PROXY_PORT < 0 or LITELLM_PROXY_PORT > 65535:
    raise ValueError("Invalid port number for LITELLM_PROXY_PORT")
LITELLM_PROXY_HOST = os.getenv("LITELLM_PROXY_HOST", "127.0.0.1")<|MERGE_RESOLUTION|>--- conflicted
+++ resolved
@@ -204,7 +204,6 @@
     if WEBUI_NAME != "Open WebUI":
         WEBUI_NAME += " (AI Powered Personal Assistant)"
 
-<<<<<<< HEAD
 ####################################
 # DATA/FRONTEND BUILD DIR
 ####################################
@@ -241,8 +240,6 @@
     # Handle exceptions
     print(f"An error occurred: {e}")
     CONFIG_DATA = {}
-=======
->>>>>>> 1092ee9c
 
 ####################################
 # File Upload DIR 
@@ -493,7 +490,6 @@
 ####################################
 POSTGRES_CONNECTION_STRING = f"dbname='{os.environ.get('POSTGRES_DB')}' user='{os.environ.get('POSTGRES_USER')}' host='{os.environ.get('POSTGRES_HOST')}'  password='{os.environ.get('POSTGRES_PASSWORD')}' port='{os.environ.get('POSTGRES_PORT')}'"
 
-<<<<<<< HEAD
 pg_connection = psycopg2.connect(POSTGRES_CONNECTION_STRING)
 
 def adapt_numpy_array(arr):
@@ -530,35 +526,6 @@
         vectors = {result["id"]: result["vector"] for result in results}
         return vectors
     
-=======
-CHROMA_DATA_PATH = f"{DATA_DIR}/vector_db"
-# this uses the model defined in the Dockerfile ENV variable. If you dont use docker or docker based deployments such as k8s, the default embedding model will be used (sentence-transformers/all-MiniLM-L6-v2)
-
-RAG_EMBEDDING_ENGINE = os.environ.get("RAG_EMBEDDING_ENGINE", "")
-
-RAG_EMBEDDING_MODEL = os.environ.get(
-    "RAG_EMBEDDING_MODEL", "sentence-transformers/all-MiniLM-L6-v2"
-)
-log.info(f"Embedding model set: {RAG_EMBEDDING_MODEL}"),
-
-RAG_EMBEDDING_MODEL_TRUST_REMOTE_CODE = (
-    os.environ.get("RAG_EMBEDDING_MODEL_TRUST_REMOTE_CODE", "").lower() == "true"
-)
-
-# device type embedding models - "cpu" (default), "cuda" (nvidia gpu required) or "mps" (apple silicon) - choosing this right can lead to better performance
-USE_CUDA = os.environ.get("USE_CUDA_DOCKER", "false")
-
-if USE_CUDA.lower() == "true":
-    DEVICE_TYPE = "cuda"
-else:
-    DEVICE_TYPE = "cpu"
-
-
-CHROMA_CLIENT = chromadb.PersistentClient(
-    path=CHROMA_DATA_PATH,
-    settings=Settings(allow_reset=True, anonymized_telemetry=False),
-)
->>>>>>> 1092ee9c
 CHUNK_SIZE = 1500
 CHUNK_OVERLAP = 100
 
