--- conflicted
+++ resolved
@@ -13,39 +13,14 @@
 
 import requests
 import validators
-<<<<<<< HEAD
 from chromadb.utils.batch_utils import create_batches
+from pydantic import BaseModel, Field
+
+
 from fastapi import Depends, FastAPI, File, Form, HTTPException, UploadFile, status
 from fastapi.middleware.cors import CORSMiddleware
-from langchain.text_splitter import RecursiveCharacterTextSplitter
-from langchain_community.document_loaders import (
-    BSHTMLLoader,
-    CSVLoader,
-    Docx2txtLoader,
-    OutlookMessageLoader,
-    PyPDFLoader,
-    TextLoader,
-    UnstructuredEPubLoader,
-    UnstructuredExcelLoader,
-    UnstructuredMarkdownLoader,
-    UnstructuredPowerPointLoader,
-    UnstructuredRSTLoader,
-    UnstructuredXMLLoader,
-    WebBaseLoader,
-    YoutubeLoader,
-)
-from langchain_core.documents import Document
-from pydantic import BaseModel
-from pydantic import Field
-
-=======
-
-from fastapi import Depends, FastAPI, File, Form, HTTPException, UploadFile, status
-from fastapi.middleware.cors import CORSMiddleware
-from pydantic import BaseModel
 
 from open_webui.apps.rag.search.main import SearchResult
->>>>>>> 1eec9e2b
 from open_webui.apps.rag.search.brave import search_brave
 from open_webui.apps.rag.search.duckduckgo import search_duckduckgo
 from open_webui.apps.rag.search.google_pse import search_google_pse
@@ -66,11 +41,8 @@
 )
 from open_webui.apps.webui.models.documents import DocumentForm, Documents
 from open_webui.apps.webui.models.files import Files
-<<<<<<< HEAD
 from open_webui.apps.webui.models.users import Users
 from open_webui.apps.webui.routers.users import change_enableBase64
-=======
->>>>>>> 1eec9e2b
 from open_webui.config import (
     BRAVE_SEARCH_API_KEY,
     CHUNK_OVERLAP,
@@ -119,11 +91,7 @@
 )
 from open_webui.config import SILICONFLOW_API_KEY, SILICONFLOW_API_BASE_URL, ENABLE_BASE64
 from open_webui.constants import ERROR_MESSAGES
-<<<<<<< HEAD
-from open_webui.env import SRC_LOG_LEVELS
-=======
 from open_webui.env import SRC_LOG_LEVELS, DEVICE_TYPE
->>>>>>> 1eec9e2b
 from open_webui.utils.misc import (
     calculate_sha256,
     calculate_sha256_string,
@@ -131,8 +99,6 @@
     sanitize_filename,
 )
 from open_webui.utils.utils import get_admin_user, get_verified_user
-<<<<<<< HEAD
-=======
 from open_webui.apps.rag.vector.connector import VECTOR_DB_CLIENT
 
 from langchain.text_splitter import RecursiveCharacterTextSplitter
@@ -153,7 +119,6 @@
     YoutubeLoader,
 )
 from langchain_core.documents import Document
->>>>>>> 1eec9e2b
 
 log = logging.getLogger(__name__)
 log.setLevel(SRC_LOG_LEVELS["RAG"])
@@ -1137,19 +1102,6 @@
             app.state.config.RAG_EMBEDDING_OPENAI_BATCH_SIZE,
         )
 
-<<<<<<< HEAD
-        embedding_texts = list(map(lambda x: x.replace("\n", " "), texts))
-        embeddings = embedding_func(embedding_texts)
-
-        for batch in create_batches(
-                api=CHROMA_CLIENT,
-                ids=[str(uuid.uuid4()) for _ in texts],
-                metadatas=metadatas,
-                embeddings=embeddings,
-                documents=texts,
-        ):
-            collection.add(*batch)
-=======
         VECTOR_DB_CLIENT.insert(
             collection_name=collection_name,
             items=[
@@ -1162,7 +1114,6 @@
                 for idx, text in enumerate(texts)
             ],
         )
->>>>>>> 1eec9e2b
 
         return True
     except Exception as e:
