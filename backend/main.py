--- conflicted
+++ resolved
@@ -1,19 +1,5 @@
 import base64
 import inspect
-<<<<<<< HEAD
-import json
-import logging
-import mimetypes
-import os
-import shutil
-import sys
-import time
-import uuid
-from contextlib import asynccontextmanager
-from authlib.integrations.starlette_client import OAuth
-from authlib.oidc.core import UserInfo
-=======
->>>>>>> bccc6e08
 import json
 import logging
 import mimetypes
@@ -27,37 +13,25 @@
 
 import aiohttp
 import requests
-<<<<<<< HEAD
 from authlib.integrations.starlette_client import OAuth
 from authlib.oidc.core import UserInfo
-from fastapi import FastAPI, Request, Depends, status, UploadFile, File, Form
-from fastapi import HTTPException
-from fastapi.middleware.cors import CORSMiddleware
-from fastapi.responses import JSONResponse
-from fastapi.staticfiles import StaticFiles
-from pydantic import BaseModel
+from fastapi import FastAPI, Request, Depends, status, UploadFile, File, Form, HTTPException
 from sqlalchemy import text
 from starlette.exceptions import HTTPException as StarletteHTTPException
 from starlette.middleware.base import BaseHTTPMiddleware
 from starlette.middleware.sessions import SessionMiddleware
-from starlette.responses import StreamingResponse, Response, RedirectResponse
+from starlette.responses import JSONResponse, StreamingResponse, Response, RedirectResponse
+from fastapi.middleware.cors import CORSMiddleware
+from fastapi.staticfiles import StaticFiles
+from pydantic import BaseModel
 
 from apps.audio.main import app as audio_app
 from apps.filter.main import app as filter_app, filter_message, app_start
 from apps.images.main import app as images_app
-=======
-from apps.audio.main import app as audio_app
-from apps.images.main import app as images_app
-from apps.ollama.main import app as ollama_app
->>>>>>> bccc6e08
 from apps.ollama.main import (
+    app as ollama_app,
+    get_all_models as get_ollama_models,
     generate_openai_chat_completion as generate_ollama_chat_completion,
-)
-<<<<<<< HEAD
-from apps.openai.main import (
-    app as openai_app,
-    get_all_models as get_openai_models,
-    generate_chat_completion as generate_openai_chat_completion,
 )
 from apps.rag.main import app as rag_app
 from apps.rag.utils import get_rag_context, rag_template
@@ -71,43 +45,10 @@
 from apps.webui.models.auths import Auths
 from apps.webui.models.functions import Functions
 from apps.webui.models.models import Models
-from apps.webui.models.users import Users, UserModel
-from apps.webui.models.users import change_init_background_random_image_url
+from apps.webui.models.users import Users, UserModel, change_init_background_random_image_url
 from apps.webui.routers.users import change_background_random_image_url
 from apps.webui.utils import load_function_module_by_id
 from config import (
-    run_migrations,
-    WEBUI_NAME,
-    WEBUI_URL,
-    WEBUI_AUTH,
-    ENV,
-    VERSION,
-    MODEL_STATUS,
-    LOBECHAT_URL,
-    MIDJOURNEY_URL,
-    CHANGELOG,
-    FRONTEND_BUILD_DIR,
-=======
-from apps.ollama.main import get_all_models as get_ollama_models
-from apps.openai.main import app as openai_app
-from apps.openai.main import generate_chat_completion as generate_openai_chat_completion
-from apps.openai.main import get_all_models as get_openai_models
-from apps.rag.main import app as rag_app
-from apps.rag.utils import get_rag_context, rag_template
-from apps.socket.main import app as socket_app
-from apps.socket.main import get_event_call, get_event_emitter
-from apps.webui.internal.db import Session
-from apps.webui.main import app as webui_app
-from apps.webui.main import generate_function_chat_completion, get_pipe_models
-from apps.webui.models.auths import Auths
-from apps.webui.models.functions import Functions
-from apps.webui.models.models import Models
-from apps.webui.models.users import UserModel, Users
-from apps.webui.utils import load_function_module_by_id
-from authlib.integrations.starlette_client import OAuth
-from authlib.oidc.core import UserInfo
-from config import (
->>>>>>> bccc6e08
     CACHE_DIR,
     CORS_ALLOW_ORIGIN,
     DEFAULT_LOCALE,
@@ -129,20 +70,15 @@
     TASK_MODEL_EXTERNAL,
     TITLE_GENERATION_PROMPT_TEMPLATE,
     TOOLS_FUNCTION_CALLING_PROMPT_TEMPLATE,
-<<<<<<< HEAD
-    BACKGROUND_RANDOM_IMAGE_URL,
-=======
     WEBHOOK_URL,
     WEBUI_AUTH,
     WEBUI_NAME,
-    AppConfig,
     run_migrations,
 )
 from constants import ERROR_MESSAGES, TASKS, WEBHOOK_MESSAGES
 from env import (
     CHANGELOG,
     GLOBAL_LOG_LEVEL,
->>>>>>> bccc6e08
     SAFE_MODE,
     SRC_LOG_LEVELS,
     VERSION,
@@ -152,25 +88,6 @@
     WEBUI_SESSION_COOKIE_SECURE,
     WEBUI_URL,
 )
-from fastapi import (
-    Depends,
-    FastAPI,
-    File,
-    Form,
-    HTTPException,
-    Request,
-    UploadFile,
-    status,
-)
-from fastapi.middleware.cors import CORSMiddleware
-from fastapi.responses import JSONResponse
-from fastapi.staticfiles import StaticFiles
-from pydantic import BaseModel
-from sqlalchemy import text
-from starlette.exceptions import HTTPException as StarletteHTTPException
-from starlette.middleware.base import BaseHTTPMiddleware
-from starlette.middleware.sessions import SessionMiddleware
-from starlette.responses import RedirectResponse, Response, StreamingResponse
 from utils.misc import (
     add_or_update_system_message,
     get_last_user_message,
@@ -178,9 +95,8 @@
     prepend_to_first_user_message_content,
 )
 from utils.task import (
-    moa_response_generation_template,
+    title_generation_template,
     search_query_generation_template,
-    title_generation_template,
     tools_function_calling_generation_template,
 )
 from utils.tools import get_tools
@@ -193,33 +109,6 @@
     get_password_hash,
     get_verified_user,
 )
-<<<<<<< HEAD
-from constants import ERROR_MESSAGES, WEBHOOK_MESSAGES, TASKS
-from utils.misc import (
-    get_last_user_message,
-    add_or_update_system_message,
-    prepend_to_first_user_message_content,
-    parse_duration,
-)
-from utils.task import (
-    title_generation_template,
-    search_query_generation_template,
-    tools_function_calling_generation_template,
-)
-from utils.tools import get_tools
-from utils.utils import (
-    decode_token,
-)
-from utils.utils import (
-    get_admin_user,
-    get_verified_user,
-    get_current_user,
-    get_http_authorization_cred,
-    get_password_hash,
-    create_token,
-)
-=======
->>>>>>> bccc6e08
 from utils.webhook import post_webhook
 
 if SAFE_MODE:
