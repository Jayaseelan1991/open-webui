import base64
import inspect
import json
import logging
import mimetypes
import os
import shutil
import sys
import time
import uuid
from contextlib import asynccontextmanager
from typing import List, Optional

import aiohttp
import requests
from authlib.integrations.starlette_client import OAuth
from authlib.oidc.core import UserInfo

from fastapi import FastAPI, Request, Depends, status, UploadFile, File, Form
from fastapi import HTTPException
from fastapi.middleware.cors import CORSMiddleware
from fastapi.responses import JSONResponse
from fastapi.staticfiles import StaticFiles
from pydantic import BaseModel
from sqlalchemy import text
from starlette.exceptions import HTTPException as StarletteHTTPException
from starlette.middleware.base import BaseHTTPMiddleware
from starlette.middleware.sessions import SessionMiddleware
from starlette.responses import StreamingResponse, Response, RedirectResponse

from apps.audio.main import app as audio_app
from apps.filter.main import app as filter_app, filter_message, app_start
from apps.images.main import app as images_app

from apps.socket.main import app as socket_app, get_event_emitter, get_event_call
from apps.ollama.main import (
    app as ollama_app,
    get_all_models as get_ollama_models,
    generate_openai_chat_completion as generate_ollama_chat_completion,
)
from apps.openai.main import (
    app as openai_app,
    get_all_models as get_openai_models,
    generate_chat_completion as generate_openai_chat_completion,
)
from apps.rag.main import app as rag_app
from apps.rag.utils import get_rag_context, rag_template
from apps.socket.main import app as socket_app, get_event_emitter, get_event_call
from apps.webui.internal.db import Session
from apps.webui.main import (
    app as webui_app,
    get_pipe_models,
    generate_function_chat_completion,
)
<<<<<<< HEAD
=======
from apps.webui.internal.db import Session


from pydantic import BaseModel
from typing import Optional

>>>>>>> 609a42c2
from apps.webui.models.auths import Auths
from apps.webui.models.functions import Functions
from apps.webui.models.models import Models
from apps.webui.models.tools import Tools
from apps.webui.models.users import Users
from apps.webui.routers.users import change_background_random_image_url
from apps.webui.models.users import change_init_background_random_image_url
from apps.webui.utils import load_toolkit_module_by_id, load_function_module_by_id

from utils.utils import (
    get_admin_user,
    get_verified_user,
    get_current_user,
    get_http_authorization_cred,
    get_password_hash,
    create_token,
)
from utils.task import (
    title_generation_template,
    search_query_generation_template,
    tools_function_calling_generation_template,
)
from utils.misc import (
    get_last_user_message,
    add_or_update_system_message,
    prepend_to_first_user_message_content,
    parse_duration,
)

from apps.rag.utils import get_rag_context, rag_template

from config import (
    WEBUI_NAME,
    WEBUI_URL,
    WEBUI_AUTH,
    ENV,
    VERSION,
    MODEL_STATUS,
    LOBECHAT_URL,
    MIDJOURNEY_URL,
    CHANGELOG,
    FRONTEND_BUILD_DIR,
    CACHE_DIR,
    STATIC_DIR,
    DEFAULT_LOCALE,
    ENABLE_OPENAI_API,
    ENABLE_OLLAMA_API,
    ENABLE_MODEL_FILTER,
    MODEL_FILTER_LIST,
    GLOBAL_LOG_LEVEL,
    SRC_LOG_LEVELS,
    WEBHOOK_URL,
    ENABLE_ADMIN_EXPORT,
    WEBUI_BUILD_HASH,
    TASK_MODEL,
    TASK_MODEL_EXTERNAL,
    TITLE_GENERATION_PROMPT_TEMPLATE,
    SEARCH_QUERY_GENERATION_PROMPT_TEMPLATE,
    SEARCH_QUERY_PROMPT_LENGTH_THRESHOLD,
    TOOLS_FUNCTION_CALLING_PROMPT_TEMPLATE,
    BACKGROUND_RANDOM_IMAGE_URL,
    SAFE_MODE,
    OAUTH_PROVIDERS,
    ENABLE_OAUTH_SIGNUP,
    OAUTH_MERGE_ACCOUNTS_BY_EMAIL,
    WEBUI_SECRET_KEY,
    WEBUI_SESSION_COOKIE_SAME_SITE,
    WEBUI_SESSION_COOKIE_SECURE,
    ENABLE_ADMIN_CHAT_ACCESS,
    AppConfig,
)
from constants import ERROR_MESSAGES, WEBHOOK_MESSAGES, TASKS
from utils.misc import (
    get_last_user_message,
    add_or_update_system_message,
    parse_duration,
)
from utils.task import (
    title_generation_template,
    search_query_generation_template,
    tools_function_calling_generation_template,
)
from utils.utils import (
    get_admin_user,
    get_verified_user,
    get_current_user,
    get_http_authorization_cred,
    get_password_hash,
    create_token,
)
from utils.webhook import post_webhook

if SAFE_MODE:
    print("SAFE MODE ENABLED")
    Functions.deactivate_all_functions()

logging.basicConfig(stream=sys.stdout, level=GLOBAL_LOG_LEVEL)
log = logging.getLogger(__name__)
log.setLevel(SRC_LOG_LEVELS["MAIN"])


class SPAStaticFiles(StaticFiles):
    async def get_response(self, path: str, scope):
        try:
            return await super().get_response(path, scope)
        except (HTTPException, StarletteHTTPException) as ex:
            if ex.status_code == 404:
                return await super().get_response("index.html", scope)
            else:
                raise ex


print(
    rf"""
  ___                    __        __   _     _   _ ___ 
 / _ \ _ __   ___ _ __   \ \      / /__| |__ | | | |_ _|
| | | | '_ \ / _ \ '_ \   \ \ /\ / / _ \ '_ \| | | || | 
| |_| | |_) |  __/ | | |   \ V  V /  __/ |_) | |_| || | 
 \___/| .__/ \___|_| |_|    \_/\_/ \___|_.__/ \___/|___|
      |_|                                               

      
v{VERSION} - building the best open-source AI user interface.
{f"Commit: {WEBUI_BUILD_HASH}" if WEBUI_BUILD_HASH != "dev-build" else ""}
https://github.com/open-webui/open-webui
"""
)


def run_migrations():
    try:
        from alembic.config import Config
        from alembic import command

        alembic_cfg = Config("alembic.ini")
        command.upgrade(alembic_cfg, "head")
    except Exception as e:
        print(f"Error: {e}")


@asynccontextmanager
async def lifespan(app: FastAPI):
    run_migrations()
    await app_start()
    yield


app = FastAPI(
    docs_url="/docs" if ENV == "dev" else None, redoc_url=None, lifespan=lifespan
)

app.state.config = AppConfig()

app.state.config.ENABLE_OPENAI_API = ENABLE_OPENAI_API
app.state.config.ENABLE_OLLAMA_API = ENABLE_OLLAMA_API

app.state.config.ENABLE_MODEL_FILTER = ENABLE_MODEL_FILTER
app.state.config.MODEL_FILTER_LIST = MODEL_FILTER_LIST

app.state.config.WEBHOOK_URL = WEBHOOK_URL

app.state.config.TASK_MODEL = TASK_MODEL
app.state.config.TASK_MODEL_EXTERNAL = TASK_MODEL_EXTERNAL
app.state.config.TITLE_GENERATION_PROMPT_TEMPLATE = TITLE_GENERATION_PROMPT_TEMPLATE
app.state.config.SEARCH_QUERY_GENERATION_PROMPT_TEMPLATE = (
    SEARCH_QUERY_GENERATION_PROMPT_TEMPLATE
)
app.state.config.SEARCH_QUERY_PROMPT_LENGTH_THRESHOLD = (
    SEARCH_QUERY_PROMPT_LENGTH_THRESHOLD
)
app.state.config.TOOLS_FUNCTION_CALLING_PROMPT_TEMPLATE = (
    TOOLS_FUNCTION_CALLING_PROMPT_TEMPLATE
)
app.state.config.BACKGROUND_RANDOM_IMAGE_URL = BACKGROUND_RANDOM_IMAGE_URL

change_background_random_image_url(app.state.config.BACKGROUND_RANDOM_IMAGE_URL)
change_init_background_random_image_url(app.state.config.BACKGROUND_RANDOM_IMAGE_URL)
app.state.MODELS = {}

origins = ["*"]


##################################
#
# ChatCompletion Middleware
#
##################################

async def get_body_and_model_and_user(request):
    # Read the original request body
    body = await request.body()
    body_str = body.decode("utf-8")
    body = json.loads(body_str) if body_str else {}

    model_id = body["model"]
    if model_id not in app.state.MODELS:
        raise Exception("Model not found")
    model = app.state.MODELS[model_id]

    user = get_current_user(
        request,
        get_http_authorization_cred(request.headers.get("Authorization")),
    )

    return body, model, user


def get_task_model_id(default_model_id):
    # Set the task model
    task_model_id = default_model_id
    # Check if the user has a custom task model and use that model
    if app.state.MODELS[task_model_id]["owned_by"] == "ollama":
        if (
                app.state.config.TASK_MODEL
                and app.state.config.TASK_MODEL in app.state.MODELS
        ):
            task_model_id = app.state.config.TASK_MODEL
    else:
        if (
                app.state.config.TASK_MODEL_EXTERNAL
                and app.state.config.TASK_MODEL_EXTERNAL in app.state.MODELS
        ):
            task_model_id = app.state.config.TASK_MODEL_EXTERNAL

    return task_model_id


def get_filter_function_ids(model):
    def get_priority(function_id):
        function = Functions.get_function_by_id(function_id)
        if function is not None and hasattr(function, "valves"):
            return (function.valves if function.valves else {}).get("priority", 0)
        return 0

    filter_ids = [function.id for function in Functions.get_global_filter_functions()]
    if "info" in model and "meta" in model["info"]:
        filter_ids.extend(model["info"]["meta"].get("filterIds", []))
        filter_ids = list(set(filter_ids))

    enabled_filter_ids = [
        function.id
        for function in Functions.get_functions_by_type("filter", active_only=True)
    ]

    filter_ids = [
        filter_id for filter_id in filter_ids if filter_id in enabled_filter_ids
    ]

    filter_ids.sort(key=get_priority)
    return filter_ids


async def get_function_call_response(
        messages,
        files,
        tool_id,
        template,
        task_model_id,
        user,
        __event_emitter__=None,
        __event_call__=None,
):
    tool = Tools.get_tool_by_id(tool_id)
    tools_specs = json.dumps(tool.specs, indent=2)
    content = tools_function_calling_generation_template(template, tools_specs)

    user_message = get_last_user_message(messages)
    prompt = (
            "History:\n"
            + "\n".join(
        [
            f"{message['role'].upper()}: \"\"\"{message['content']}\"\"\""
            for message in messages[::-1][:4]
        ]
    )
            + f"\nQuery: {user_message}"
    )

    print(prompt)

    payload = {
        "model": task_model_id,
        "messages": [
            {"role": "system", "content": content},
            {"role": "user", "content": f"Query: {prompt}"},
        ],
        "stream": False,
        "task": str(TASKS.FUNCTION_CALLING),
    }

    try:
        payload = filter_pipeline(payload, user)
    except Exception as e:
        raise e

    model = app.state.MODELS[task_model_id]

    response = None
    try:
        response = await generate_chat_completions(form_data=payload, user=user)
        content = None

        if hasattr(response, "body_iterator"):
            async for chunk in response.body_iterator:
                data = json.loads(chunk.decode("utf-8"))
                content = data["choices"][0]["message"]["content"]

            # Cleanup any remaining background tasks if necessary
            if response.background is not None:
                await response.background()
        else:
            content = response["choices"][0]["message"]["content"]

        if content is None:
            return None, None, False

        # Parse the function response
        print(f"content: {content}")
        result = json.loads(content)
        print(result)

        citation = None

        if "name" not in result:
            return None, None, False

        # Call the function
        if tool_id in webui_app.state.TOOLS:
            toolkit_module = webui_app.state.TOOLS[tool_id]
        else:
            toolkit_module, _ = load_toolkit_module_by_id(tool_id)
            webui_app.state.TOOLS[tool_id] = toolkit_module

        file_handler = False
        # check if toolkit_module has file_handler self variable
        if hasattr(toolkit_module, "file_handler"):
            file_handler = True
            print("file_handler: ", file_handler)

        if hasattr(toolkit_module, "valves") and hasattr(toolkit_module, "Valves"):
            valves = Tools.get_tool_valves_by_id(tool_id)
            toolkit_module.valves = toolkit_module.Valves(**(valves if valves else {}))

        function = getattr(toolkit_module, result["name"])
        function_result = None
        try:
            # Get the signature of the function
            sig = inspect.signature(function)
            params = result["parameters"]

            # Extra parameters to be passed to the function
            extra_params = {
                "__model__": model,
                "__id__": tool_id,
                "__messages__": messages,
                "__files__": files,
                "__event_emitter__": __event_emitter__,
                "__event_call__": __event_call__,
            }

            # Add extra params in contained in function signature
            for key, value in extra_params.items():
                if key in sig.parameters:
                    params[key] = value

            try:
                setting_enableFileUpdateBase64 = user.settings.ui.get("enableFileUpdateBase64", False)
            except AttributeError:
                setting_enableFileUpdateBase64 = False

            if "__user__" in sig.parameters:
                # Call the function with the '__user__' parameter included
                __user__ = {
                    "id": user.id,
                    "email": user.email,
                    "name": user.name,
                    "role": user.role,
                    "enableFileUpdateBase64": setting_enableFileUpdateBase64 and rag_app.state.config.ENABLE_BASE64,
                }

                try:
                    if hasattr(toolkit_module, "UserValves"):
                        __user__["valves"] = toolkit_module.UserValves(
                            **Tools.get_user_valves_by_id_and_user_id(tool_id, user.id)
                        )
                except Exception as e:
                    print(e)

                params = {**params, "__user__": __user__}

            if inspect.iscoroutinefunction(function):
                function_result = await function(**params)
            else:
                function_result = function(**params)

            if hasattr(toolkit_module, "citation") and toolkit_module.citation:
                citation = {
                    "source": {"name": f"TOOL:{tool.name}/{result['name']}"},
                    "document": [function_result],
                    "metadata": [{"source": result["name"]}],
                }
        except Exception as e:
            print(e)

        # Add the function result to the system prompt
        if function_result is not None:
            return function_result, citation, file_handler
    except Exception as e:
        print(f"Error: {e}")

    return None, None, False


async def chat_completion_functions_handler(
        body, model, user, __event_emitter__, __event_call__
):
    skip_files = None

    filter_ids = get_filter_function_ids(model)
    for filter_id in filter_ids:
        filter = Functions.get_function_by_id(filter_id)
        if not filter:
            continue

        if filter_id in webui_app.state.FUNCTIONS:
            function_module = webui_app.state.FUNCTIONS[filter_id]
        else:
            function_module, _, _ = load_function_module_by_id(filter_id)
            webui_app.state.FUNCTIONS[filter_id] = function_module

        # Check if the function has a file_handler variable
        if hasattr(function_module, "file_handler"):
            skip_files = function_module.file_handler

        if hasattr(function_module, "valves") and hasattr(function_module, "Valves"):
            valves = Functions.get_function_valves_by_id(filter_id)
            function_module.valves = function_module.Valves(
                **(valves if valves else {})
            )

        if not hasattr(function_module, "inlet"):
            continue

        try:
            inlet = function_module.inlet

            # Get the signature of the function
            sig = inspect.signature(inlet)
            params = {"body": body}

            # Extra parameters to be passed to the function
            extra_params = {
                "__model__": model,
                "__id__": filter_id,
                "__event_emitter__": __event_emitter__,
                "__event_call__": __event_call__,
            }

            # Add extra params in contained in function signature
            for key, value in extra_params.items():
                if key in sig.parameters:
                    params[key] = value

            try:
                setting_enableFileUpdateBase64 = user.settings.ui.get("enableFileUpdateBase64", False)
            except AttributeError:
                setting_enableFileUpdateBase64 = False

            if "__user__" in sig.parameters:
                __user__ = {
                    "id": user.id,
                    "email": user.email,
                    "name": user.name,
                    "role": user.role,
                    "enableFileUpdateBase64": setting_enableFileUpdateBase64 and rag_app.state.config.ENABLE_BASE64,
                }

                try:
                    if hasattr(function_module, "UserValves"):
                        __user__["valves"] = function_module.UserValves(
                            **Functions.get_user_valves_by_id_and_user_id(
                                filter_id, user.id
                            )
                        )
                except Exception as e:
                    print(e)

                params = {**params, "__user__": __user__}

            if inspect.iscoroutinefunction(inlet):
                body = await inlet(**params)
            else:
                body = inlet(**params)

        except Exception as e:
            print(f"Error: {e}")
            raise e

    if skip_files:
        if "files" in body:
            del body["files"]

    return body, {}


async def chat_completion_tools_handler(body, user, __event_emitter__, __event_call__):
    skip_files = None

    contexts = []
    citations = None

    task_model_id = get_task_model_id(body["model"])

    # If tool_ids field is present, call the functions
    if "tool_ids" in body:
        print(body["tool_ids"])
        for tool_id in body["tool_ids"]:
            print(tool_id)
            try:
                response, citation, file_handler = await get_function_call_response(
                    messages=body["messages"],
                    files=body.get("files", []),
                    tool_id=tool_id,
                    template=app.state.config.TOOLS_FUNCTION_CALLING_PROMPT_TEMPLATE,
                    task_model_id=task_model_id,
                    user=user,
                    __event_emitter__=__event_emitter__,
                    __event_call__=__event_call__,
                )

                print(file_handler)
                if isinstance(response, str):
                    contexts.append(response)

                if citation:
                    if citations is None:
                        citations = [citation]
                    else:
                        citations.append(citation)

                if file_handler:
                    skip_files = True

            except Exception as e:
                print(f"Error: {e}")
        del body["tool_ids"]
        print(f"tool_contexts: {contexts}")

    if skip_files:
        if "files" in body:
            del body["files"]

    return body, {
        **({"contexts": contexts} if contexts is not None else {}),
        **({"citations": citations} if citations is not None else {}),
    }


async def chat_completion_files_handler(body):
    contexts = []
    citations = None

    if "files" in body:
        files = body["files"]
        del body["files"]

        contexts, citations = get_rag_context(
            files=files,
            messages=body["messages"],
            embedding_function=rag_app.state.EMBEDDING_FUNCTION,
            k=rag_app.state.config.TOP_K,
            reranking_function=rag_app.state.sentence_transformer_rf,
            r=rag_app.state.config.RELEVANCE_THRESHOLD,
            hybrid_search=rag_app.state.config.ENABLE_RAG_HYBRID_SEARCH,
        )

        log.debug(f"rag_contexts: {contexts}, citations: {citations}")

    return body, {
        **({"contexts": contexts} if contexts is not None else {}),
        **({"citations": citations} if citations is not None else {}),
    }


class ChatCompletionMiddleware(BaseHTTPMiddleware):
    async def dispatch(self, request: Request, call_next):
        if request.method == "POST" and any(
                endpoint in request.url.path
                for endpoint in ["/ollama/api/chat", "/chat/completions"]
        ):
            log.debug(f"request.url.path: {request.url.path}")

            try:
                body, model, user = await get_body_and_model_and_user(request)
            except Exception as e:
                return JSONResponse(
                    status_code=status.HTTP_400_BAD_REQUEST,
                    content={"detail": str(e)},
                )

            metadata = {
                "chat_id": body.pop("chat_id", None),
                "message_id": body.pop("id", None),
                "session_id": body.pop("session_id", None),
                "valves": body.pop("valves", None),
            }

            __event_emitter__ = get_event_emitter(metadata)
            __event_call__ = get_event_call(metadata)

            # Initialize data_items to store additional data to be sent to the client
            data_items = []

            # Initialize context, and citations
            contexts = []
            citations = []

            try:
                body, flags = await chat_completion_functions_handler(
                    body, model, user, __event_emitter__, __event_call__
                )
            except Exception as e:
                return JSONResponse(
                    status_code=status.HTTP_400_BAD_REQUEST,
                    content={"detail": str(e)},
                )

            try:
                body, flags = await chat_completion_tools_handler(
                    body, user, __event_emitter__, __event_call__
                )

                contexts.extend(flags.get("contexts", []))
                citations.extend(flags.get("citations", []))
            except Exception as e:
                print(e)
                pass

            try:
                body, flags = await chat_completion_files_handler(body)

                contexts.extend(flags.get("contexts", []))
                citations.extend(flags.get("citations", []))
            except Exception as e:
                print(e)
                pass

            # If context is not empty, insert it into the messages
            if len(contexts) > 0:
                context_string = "/n".join(contexts).strip()
                prompt = get_last_user_message(body["messages"])

                # Workaround for Ollama 2.0+ system prompt issue
                # TODO: replace with add_or_update_system_message
                if model["owned_by"] == "ollama":
                    body["messages"] = prepend_to_first_user_message_content(
                        rag_template(
                            rag_app.state.config.RAG_TEMPLATE, context_string, prompt
                        ),
                        body["messages"],
                    )
                else:
                    body["messages"] = add_or_update_system_message(
                        rag_template(
                            rag_app.state.config.RAG_TEMPLATE, context_string, prompt
                        ),
                        body["messages"],
                    )

            # If there are citations, add them to the data_items
            if len(citations) > 0:
                data_items.append({"citations": citations})

            body["metadata"] = metadata
            modified_body_bytes = json.dumps(body).encode("utf-8")
            # Replace the request body with the modified one
            request._body = modified_body_bytes
            # Set custom header to ensure content-length matches new body length
            request.headers.__dict__["_list"] = [
                (b"content-length", str(len(modified_body_bytes)).encode("utf-8")),
                *[
                    (k, v)
                    for k, v in request.headers.raw
                    if k.lower() != b"content-length"
                ],
            ]

            response = await call_next(request)
            if isinstance(response, StreamingResponse):
                # If it's a streaming response, inject it as SSE event or NDJSON line
                content_type = response.headers.get("Content-Type")
                if "text/event-stream" in content_type:
                    return StreamingResponse(
                        self.openai_stream_wrapper(response.body_iterator, data_items),
                    )
                if "application/x-ndjson" in content_type:
                    return StreamingResponse(
                        self.ollama_stream_wrapper(response.body_iterator, data_items),
                    )

                return response
            else:
                return response

        # If it's not a chat completion request, just pass it through
        response = await call_next(request)
        return response

    async def _receive(self, body: bytes):
        return {"type": "http.request", "body": body, "more_body": False}

    async def openai_stream_wrapper(self, original_generator, data_items):
        for item in data_items:
            yield f"data: {json.dumps(item)}\n\n"

        async for data in original_generator:
            yield data

    async def ollama_stream_wrapper(self, original_generator, data_items):
        for item in data_items:
            yield f"{json.dumps(item)}\n"

        async for data in original_generator:
            yield data


app.add_middleware(ChatCompletionMiddleware)


##################################
#
# Pipeline Middleware
#
##################################


def get_sorted_filters(model_id):
    filters = [
        model
        for model in app.state.MODELS.values()
        if "pipeline" in model
           and "type" in model["pipeline"]
           and model["pipeline"]["type"] == "filter"
           and (
                   model["pipeline"]["pipelines"] == ["*"]
                   or any(
               model_id == target_model_id
               for target_model_id in model["pipeline"]["pipelines"]
           )
           )
    ]
    sorted_filters = sorted(filters, key=lambda x: x["pipeline"]["priority"])
    return sorted_filters


def filter_pipeline(payload, user):
    user = {"id": user.id, "email": user.email, "name": user.name, "role": user.role}
    model_id = payload["model"]
    sorted_filters = get_sorted_filters(model_id)

    model = app.state.MODELS[model_id]

    if "pipeline" in model:
        sorted_filters.append(model)

    for filter in sorted_filters:
        r = None
        try:
            urlIdx = filter["urlIdx"]

            url = openai_app.state.config.OPENAI_API_BASE_URLS[urlIdx]
            key = openai_app.state.config.OPENAI_API_KEYS[urlIdx]

            if key != "":
                headers = {"Authorization": f"Bearer {key}"}
                r = requests.post(
                    f"{url}/{filter['id']}/filter/inlet",
                    headers=headers,
                    json={
                        "user": user,
                        "body": payload,
                    },
                )

                r.raise_for_status()
                payload = r.json()
        except Exception as e:
            # Handle connection error here
            print(f"Connection error: {e}")

            if r is not None:
                res = r.json()
                if "detail" in res:
                    raise Exception(r.status_code, res["detail"])

    return payload


class PipelineMiddleware(BaseHTTPMiddleware):
    async def dispatch(self, request: Request, call_next):
        if request.method == "POST" and (
                "/ollama/api/chat" in request.url.path
                or "/chat/completions" in request.url.path
        ):
            log.debug(f"request.url.path: {request.url.path}")

            # Read the original request body
            body = await request.body()
            # Decode body to string
            body_str = body.decode("utf-8")
            # Parse string to JSON
            data = json.loads(body_str) if body_str else {}

            user = get_current_user(
                request,
                get_http_authorization_cred(request.headers.get("Authorization")),
            )

            try:
                data = filter_pipeline(data, user)
            except Exception as e:
                return JSONResponse(
                    status_code=e.args[0],
                    content={"detail": e.args[1]},
                )

            modified_body_bytes = json.dumps(data).encode("utf-8")
            # Replace the request body with the modified one
            request._body = modified_body_bytes
            # Set custom header to ensure content-length matches new body length
            request.headers.__dict__["_list"] = [
                (b"content-length", str(len(modified_body_bytes)).encode("utf-8")),
                *[
                    (k, v)
                    for k, v in request.headers.raw
                    if k.lower() != b"content-length"
                ],
            ]

        response = await call_next(request)
        return response

    async def _receive(self, body: bytes):
        return {"type": "http.request", "body": body, "more_body": False}


app.add_middleware(PipelineMiddleware)

app.add_middleware(
    CORSMiddleware,
    allow_origins=origins,
    allow_credentials=True,
    allow_methods=["*"],
    allow_headers=["*"],
)


@app.middleware("http")
async def commit_session_after_request(request: Request, call_next):
    response = await call_next(request)
    log.debug("Commit session after request")
    Session.commit()
    return response


@app.middleware("http")
async def check_url(request: Request, call_next):
    if len(app.state.MODELS) == 0:
        await get_all_models()
    else:
        pass

    start_time = int(time.time())
    response = await call_next(request)
    process_time = int(time.time()) - start_time
    response.headers["X-Process-Time"] = str(process_time)

    return response


@app.middleware("http")
async def update_embedding_function(request: Request, call_next):
    response = await call_next(request)
    if "/embedding/update" in request.url.path:
        webui_app.state.EMBEDDING_FUNCTION = rag_app.state.EMBEDDING_FUNCTION
    return response


app.mount("/ws", socket_app)

app.mount("/ollama", ollama_app)
app.mount("/openai", openai_app)

app.mount("/images/api/v1", images_app)
app.mount("/filter/api/v1", filter_app)
app.mount("/audio/api/v1", audio_app)
app.mount("/rag/api/v1", rag_app)

app.mount("/api/v1", webui_app)

webui_app.state.EMBEDDING_FUNCTION = rag_app.state.EMBEDDING_FUNCTION


async def get_all_models():
    # TODO: Optimize this function
    pipe_models = []
    openai_models = []
    ollama_models = []

    pipe_models = await get_pipe_models()

    if app.state.config.ENABLE_OPENAI_API:
        openai_models = await get_openai_models()
        openai_models = openai_models["data"]

    if app.state.config.ENABLE_OLLAMA_API:
        ollama_models = await get_ollama_models()
        ollama_models = [
            {
                "id": model["model"],
                "name": model["name"],
                "object": "model",
                "created": int(time.time()),
                "owned_by": "ollama",
                "ollama": model,
            }
            for model in ollama_models["models"]
        ]

    models = pipe_models + openai_models + ollama_models

    global_action_ids = [
        function.id for function in Functions.get_global_action_functions()
    ]
    enabled_action_ids = [
        function.id
        for function in Functions.get_functions_by_type("action", active_only=True)
    ]

    custom_models = Models.get_all_models()
    for custom_model in custom_models:
        if custom_model.base_model_id is None:
            for model in models:
                if (
                        custom_model.id == model["id"]
                        or custom_model.id == model["id"].split(":")[0]
                ):
                    model["name"] = custom_model.name
                    model["info"] = custom_model.model_dump()

                    action_ids = []
                    if "info" in model and "meta" in model["info"]:
                        action_ids.extend(model["info"]["meta"].get("actionIds", []))

                    model["action_ids"] = action_ids
        else:
            owned_by = "openai"
            pipe = None
            action_ids = []

            for model in models:
                if (
                        custom_model.base_model_id == model["id"]
                        or custom_model.base_model_id == model["id"].split(":")[0]
                ):
                    owned_by = model["owned_by"]
                    if "pipe" in model:
                        pipe = model["pipe"]

                    if "info" in model and "meta" in model["info"]:
                        action_ids.extend(model["info"]["meta"].get("actionIds", []))
                    break

            models.append(
                {
                    "id": custom_model.id,
                    "name": custom_model.name,
                    "object": "model",
                    "created": custom_model.created_at,
                    "owned_by": owned_by,
                    "info": custom_model.model_dump(),
                    "preset": True,
                    **({"pipe": pipe} if pipe is not None else {}),
                    "action_ids": action_ids,
                }
            )

    for model in models:
        action_ids = []
        if "action_ids" in model:
            action_ids = model["action_ids"]
            del model["action_ids"]

        action_ids = action_ids + global_action_ids
        action_ids = list(set(action_ids))
        action_ids = [
            action_id for action_id in action_ids if action_id in enabled_action_ids
        ]

        model["actions"] = []
        for action_id in action_ids:
            action = Functions.get_function_by_id(action_id)

            if action_id in webui_app.state.FUNCTIONS:
                function_module = webui_app.state.FUNCTIONS[action_id]
            else:
                function_module, _, _ = load_function_module_by_id(action_id)
                webui_app.state.FUNCTIONS[action_id] = function_module

            if hasattr(function_module, "actions"):
                actions = function_module.actions
                model["actions"].extend(
                    [
                        {
                            "id": f"{action_id}.{_action['id']}",
                            "name": _action.get(
                                "name", f"{action.name} ({_action['id']})"
                            ),
                            "description": action.meta.description,
                            "icon_url": _action.get(
                                "icon_url", action.meta.manifest.get("icon_url", None)
                            ),
                        }
                        for _action in actions
                    ]
                )
            else:
                model["actions"].append(
                    {
                        "id": action_id,
                        "name": action.name,
                        "description": action.meta.description,
                        "icon_url": action.meta.manifest.get("icon_url", None),
                    }
                )

    app.state.MODELS = {model["id"]: model for model in models}
    webui_app.state.MODELS = app.state.MODELS

    return models


@app.get("/api/models")
async def get_models(user=Depends(get_verified_user)):
    models = await get_all_models()

    # Filter out filter pipelines
    models = [
        model
        for model in models
        if "pipeline" not in model or model["pipeline"].get("type", None) != "filter"
    ]

    if app.state.config.ENABLE_MODEL_FILTER:
        if user.role != "admin":
            models = list(
                filter(
                    lambda model: model["id"] in app.state.config.MODEL_FILTER_LIST,
                    models,
                )
            )
            return {"data": models}

    return {"data": models}


@app.post("/api/chat/completions")
async def generate_chat_completions(form_data: dict, user=Depends(get_verified_user)):
    model_id = form_data["model"]

    if model_id not in app.state.MODELS:
        raise HTTPException(
            status_code=status.HTTP_404_NOT_FOUND,
            detail="Model not found",
        )
    model = app.state.MODELS[model_id]

    # `task` field is used to determine the type of the request, e.g. `title_generation`, `query_generation`, etc.
    task = None
    if "task" in form_data:
        task = form_data["task"]
        del form_data["task"]

    if task:
        if "metadata" in form_data:
            form_data["metadata"]["task"] = task
        else:
            form_data["metadata"] = {"task": task}

    if model.get("pipe"):
        return await generate_function_chat_completion(form_data, user=user)
    if model["owned_by"] == "ollama":
        print("generate_ollama_chat_completion")
        return await generate_ollama_chat_completion(form_data, user=user)
    else:
        try:
            await filter_message(form_data, user, model)
            return await generate_openai_chat_completion(form_data, user=user)
        except Exception as e:
            raise HTTPException(status_code=503, detail=str(e))


@app.post("/api/chat/completed")
async def chat_completed(form_data: dict, user=Depends(get_verified_user)):
    data = form_data
    model_id = data["model"]
    if model_id not in app.state.MODELS:
        raise HTTPException(
            status_code=status.HTTP_404_NOT_FOUND,
            detail="Model not found",
        )
    model = app.state.MODELS[model_id]

    sorted_filters = get_sorted_filters(model_id)
    if "pipeline" in model:
        sorted_filters = [model] + sorted_filters

    for filter in sorted_filters:
        r = None
        try:
            urlIdx = filter["urlIdx"]

            url = openai_app.state.config.OPENAI_API_BASE_URLS[urlIdx]
            key = openai_app.state.config.OPENAI_API_KEYS[urlIdx]

            if key != "":
                headers = {"Authorization": f"Bearer {key}"}
                r = requests.post(
                    f"{url}/{filter['id']}/filter/outlet",
                    headers=headers,
                    json={
                        "user": {
                            "id": user.id,
                            "name": user.name,
                            "email": user.email,
                            "role": user.role,
                        },
                        "body": data,
                    },
                )

                r.raise_for_status()
                data = r.json()
        except Exception as e:
            # Handle connection error here
            print(f"Connection error: {e}")

            if r is not None:
                try:
                    res = r.json()
                    if "detail" in res:
                        return JSONResponse(
                            status_code=r.status_code,
                            content=res,
                        )
                except Exception:
                    pass

            else:
                pass

    __event_emitter__ = get_event_emitter(
        {
            "chat_id": data["chat_id"],
            "message_id": data["id"],
            "session_id": data["session_id"],
        }
    )

    __event_call__ = get_event_call(
        {
            "chat_id": data["chat_id"],
            "message_id": data["id"],
            "session_id": data["session_id"],
        }
    )

    def get_priority(function_id):
        function = Functions.get_function_by_id(function_id)
        if function is not None and hasattr(function, "valves"):
            return (function.valves if function.valves else {}).get("priority", 0)
        return 0

    filter_ids = [function.id for function in Functions.get_global_filter_functions()]
    if "info" in model and "meta" in model["info"]:
        filter_ids.extend(model["info"]["meta"].get("filterIds", []))
        filter_ids = list(set(filter_ids))

    enabled_filter_ids = [
        function.id
        for function in Functions.get_functions_by_type("filter", active_only=True)
    ]
    filter_ids = [
        filter_id for filter_id in filter_ids if filter_id in enabled_filter_ids
    ]

    # Sort filter_ids by priority, using the get_priority function
    filter_ids.sort(key=get_priority)

    for filter_id in filter_ids:
        filter = Functions.get_function_by_id(filter_id)
        if not filter:
            continue

        if filter_id in webui_app.state.FUNCTIONS:
            function_module = webui_app.state.FUNCTIONS[filter_id]
        else:
            function_module, _, _ = load_function_module_by_id(filter_id)
            webui_app.state.FUNCTIONS[filter_id] = function_module

        if hasattr(function_module, "valves") and hasattr(function_module, "Valves"):
            valves = Functions.get_function_valves_by_id(filter_id)
            function_module.valves = function_module.Valves(
                **(valves if valves else {})
            )

        if not hasattr(function_module, "outlet"):
            continue
        try:
            outlet = function_module.outlet

            # Get the signature of the function
            sig = inspect.signature(outlet)
            params = {"body": data}

            # Extra parameters to be passed to the function
            extra_params = {
                "__model__": model,
                "__id__": filter_id,
                "__event_emitter__": __event_emitter__,
                "__event_call__": __event_call__,
            }

            # Add extra params in contained in function signature
            for key, value in extra_params.items():
                if key in sig.parameters:
                    params[key] = value

            try:
                setting_enableFileUpdateBase64 = user.settings.ui.get("enableFileUpdateBase64", False)
            except AttributeError:
                setting_enableFileUpdateBase64 = False

            if "__user__" in sig.parameters:
                __user__ = {
                    "id": user.id,
                    "email": user.email,
                    "name": user.name,
                    "role": user.role,
                    "enableFileUpdateBase64": setting_enableFileUpdateBase64 and rag_app.state.config.ENABLE_BASE64,
                }

                try:
                    if hasattr(function_module, "UserValves"):
                        __user__["valves"] = function_module.UserValves(
                            **Functions.get_user_valves_by_id_and_user_id(
                                filter_id, user.id
                            )
                        )
                except Exception as e:
                    print(e)

                params = {**params, "__user__": __user__}

            if inspect.iscoroutinefunction(outlet):
                data = await outlet(**params)
            else:
                data = outlet(**params)

        except Exception as e:
            print(f"Error: {e}")
            return JSONResponse(
                status_code=status.HTTP_400_BAD_REQUEST,
                content={"detail": str(e)},
            )

    return data


@app.post("/api/chat/actions/{action_id}")
async def chat_action(action_id: str, form_data: dict, user=Depends(get_verified_user)):
    if "." in action_id:
        action_id, sub_action_id = action_id.split(".")
    else:
        sub_action_id = None

    action = Functions.get_function_by_id(action_id)
    if not action:
        raise HTTPException(
            status_code=status.HTTP_404_NOT_FOUND,
            detail="Action not found",
        )

    data = form_data
    model_id = data["model"]
    if model_id not in app.state.MODELS:
        raise HTTPException(
            status_code=status.HTTP_404_NOT_FOUND,
            detail="Model not found",
        )
    model = app.state.MODELS[model_id]

    __event_emitter__ = get_event_emitter(
        {
            "chat_id": data["chat_id"],
            "message_id": data["id"],
            "session_id": data["session_id"],
        }
    )
    __event_call__ = get_event_call(
        {
            "chat_id": data["chat_id"],
            "message_id": data["id"],
            "session_id": data["session_id"],
        }
    )

    if action_id in webui_app.state.FUNCTIONS:
        function_module = webui_app.state.FUNCTIONS[action_id]
    else:
        function_module, _, _ = load_function_module_by_id(action_id)
        webui_app.state.FUNCTIONS[action_id] = function_module

    if hasattr(function_module, "valves") and hasattr(function_module, "Valves"):
        valves = Functions.get_function_valves_by_id(action_id)
        function_module.valves = function_module.Valves(**(valves if valves else {}))

    if hasattr(function_module, "action"):
        try:
            action = function_module.action

            # Get the signature of the function
            sig = inspect.signature(action)
            params = {"body": data}

            # Extra parameters to be passed to the function
            extra_params = {
                "__model__": model,
                "__id__": sub_action_id if sub_action_id is not None else action_id,
                "__event_emitter__": __event_emitter__,
                "__event_call__": __event_call__,
            }

            # Add extra params in contained in function signature
            for key, value in extra_params.items():
                if key in sig.parameters:
                    params[key] = value
            
            try:
                setting_enableFileUpdateBase64 = user.settings.ui.get("enableFileUpdateBase64", False)
            except AttributeError:
                setting_enableFileUpdateBase64 = False

            if "__user__" in sig.parameters:
                __user__ = {
                    "id": user.id,
                    "email": user.email,
                    "name": user.name,
                    "role": user.role,
                    "enableFileUpdateBase64": setting_enableFileUpdateBase64 and rag_app.state.config.ENABLE_BASE64,
                }

                try:
                    if hasattr(function_module, "UserValves"):
                        __user__["valves"] = function_module.UserValves(
                            **Functions.get_user_valves_by_id_and_user_id(
                                action_id, user.id
                            )
                        )
                except Exception as e:
                    print(e)

                params = {**params, "__user__": __user__}

            if inspect.iscoroutinefunction(action):
                data = await action(**params)
            else:
                data = action(**params)

        except Exception as e:
            print(f"Error: {e}")
            return JSONResponse(
                status_code=status.HTTP_400_BAD_REQUEST,
                content={"detail": str(e)},
            )

    return data


##################################
#
# Task Endpoints
#
##################################


# TODO: Refactor task API endpoints below into a separate file


@app.get("/api/task/config")
async def get_task_config(user=Depends(get_verified_user)):
    return {
        "TASK_MODEL": app.state.config.TASK_MODEL,
        "TASK_MODEL_EXTERNAL": app.state.config.TASK_MODEL_EXTERNAL,
        "TITLE_GENERATION_PROMPT_TEMPLATE": app.state.config.TITLE_GENERATION_PROMPT_TEMPLATE,
        "SEARCH_QUERY_GENERATION_PROMPT_TEMPLATE": app.state.config.SEARCH_QUERY_GENERATION_PROMPT_TEMPLATE,
        "SEARCH_QUERY_PROMPT_LENGTH_THRESHOLD": app.state.config.SEARCH_QUERY_PROMPT_LENGTH_THRESHOLD,
        "TOOLS_FUNCTION_CALLING_PROMPT_TEMPLATE": app.state.config.TOOLS_FUNCTION_CALLING_PROMPT_TEMPLATE,
        "BACKGROUND_RANDOM_IMAGE_URL": app.state.config.BACKGROUND_RANDOM_IMAGE_URL,
    }


class TaskConfigForm(BaseModel):
    TASK_MODEL: Optional[str]
    TASK_MODEL_EXTERNAL: Optional[str]
    TITLE_GENERATION_PROMPT_TEMPLATE: str
    SEARCH_QUERY_GENERATION_PROMPT_TEMPLATE: str
    SEARCH_QUERY_PROMPT_LENGTH_THRESHOLD: int
    TOOLS_FUNCTION_CALLING_PROMPT_TEMPLATE: str
    BACKGROUND_RANDOM_IMAGE_URL: str


@app.post("/api/task/config/update")
async def update_task_config(form_data: TaskConfigForm, user=Depends(get_admin_user)):
    app.state.config.TASK_MODEL = form_data.TASK_MODEL
    app.state.config.TASK_MODEL_EXTERNAL = form_data.TASK_MODEL_EXTERNAL
    app.state.config.TITLE_GENERATION_PROMPT_TEMPLATE = (
        form_data.TITLE_GENERATION_PROMPT_TEMPLATE
    )
    app.state.config.SEARCH_QUERY_GENERATION_PROMPT_TEMPLATE = (
        form_data.SEARCH_QUERY_GENERATION_PROMPT_TEMPLATE
    )
    app.state.config.SEARCH_QUERY_PROMPT_LENGTH_THRESHOLD = (
        form_data.SEARCH_QUERY_PROMPT_LENGTH_THRESHOLD
    )
    app.state.config.TOOLS_FUNCTION_CALLING_PROMPT_TEMPLATE = (
        form_data.TOOLS_FUNCTION_CALLING_PROMPT_TEMPLATE
    )

    if form_data.BACKGROUND_RANDOM_IMAGE_URL != app.state.config.BACKGROUND_RANDOM_IMAGE_URL:
        app.state.config.BACKGROUND_RANDOM_IMAGE_URL = form_data.BACKGROUND_RANDOM_IMAGE_URL
        change_background_random_image_url(app.state.config.BACKGROUND_RANDOM_IMAGE_URL)
        change_init_background_random_image_url(app.state.config.BACKGROUND_RANDOM_IMAGE_URL)

    return {
        "TASK_MODEL": app.state.config.TASK_MODEL,
        "TASK_MODEL_EXTERNAL": app.state.config.TASK_MODEL_EXTERNAL,
        "TITLE_GENERATION_PROMPT_TEMPLATE": app.state.config.TITLE_GENERATION_PROMPT_TEMPLATE,
        "SEARCH_QUERY_GENERATION_PROMPT_TEMPLATE": app.state.config.SEARCH_QUERY_GENERATION_PROMPT_TEMPLATE,
        "SEARCH_QUERY_PROMPT_LENGTH_THRESHOLD": app.state.config.SEARCH_QUERY_PROMPT_LENGTH_THRESHOLD,
        "TOOLS_FUNCTION_CALLING_PROMPT_TEMPLATE": app.state.config.TOOLS_FUNCTION_CALLING_PROMPT_TEMPLATE,
        "BACKGROUND_RANDOM_IMAGE_URL": app.state.config.BACKGROUND_RANDOM_IMAGE_URL,
    }


@app.post("/api/task/title/completions")
async def generate_title(form_data: dict, user=Depends(get_verified_user)):
    print("generate_title")

    model_id = form_data["model"]
    if model_id not in app.state.MODELS:
        raise HTTPException(
            status_code=status.HTTP_404_NOT_FOUND,
            detail="Model not found",
        )

    # Check if the user has a custom task model
    # If the user has a custom task model, use that model
    model_id = get_task_model_id(model_id)

    print(model_id)

    template = app.state.config.TITLE_GENERATION_PROMPT_TEMPLATE

    content = title_generation_template(
        template,
        form_data["prompt"],
        {
            "name": user.name,
            "location": user.info.get("location") if user.info else None,
        },
    )

    payload = {
        "model": model_id,
        "messages": [{"role": "user", "content": content}],
        "stream": False,
        "max_tokens": 50,
        "chat_id": form_data.get("chat_id", None),
        "task": str(TASKS.TITLE_GENERATION),
    }

    log.debug(payload)

    try:
        payload = filter_pipeline(payload, user)
    except Exception as e:
        return JSONResponse(
            status_code=e.args[0],
            content={"detail": e.args[1]},
        )

    if "chat_id" in payload:
        del payload["chat_id"]

    return await generate_chat_completions(form_data=payload, user=user)


@app.post("/api/task/query/completions")
async def generate_search_query(form_data: dict, user=Depends(get_verified_user)):
    print("generate_search_query")

    if len(form_data["prompt"]) < app.state.config.SEARCH_QUERY_PROMPT_LENGTH_THRESHOLD:
        raise HTTPException(
            status_code=status.HTTP_400_BAD_REQUEST,
            detail=f"Skip search query generation for short prompts (< {app.state.config.SEARCH_QUERY_PROMPT_LENGTH_THRESHOLD} characters)",
        )

    model_id = form_data["model"]
    if model_id not in app.state.MODELS:
        raise HTTPException(
            status_code=status.HTTP_404_NOT_FOUND,
            detail="Model not found",
        )

    # Check if the user has a custom task model
    # If the user has a custom task model, use that model
    model_id = get_task_model_id(model_id)

    print(model_id)

    template = app.state.config.SEARCH_QUERY_GENERATION_PROMPT_TEMPLATE

    content = search_query_generation_template(
        template, form_data["prompt"], {"name": user.name}
    )

    payload = {
        "model": model_id,
        "messages": [{"role": "user", "content": content}],
        "stream": False,
        "max_tokens": 30,
        "task": str(TASKS.QUERY_GENERATION),
    }

    print(payload)

    try:
        payload = filter_pipeline(payload, user)
    except Exception as e:
        return JSONResponse(
            status_code=e.args[0],
            content={"detail": e.args[1]},
        )

    if "chat_id" in payload:
        del payload["chat_id"]

    return await generate_chat_completions(form_data=payload, user=user)


@app.post("/api/task/emoji/completions")
async def generate_emoji(form_data: dict, user=Depends(get_verified_user)):
    print("generate_emoji")

    model_id = form_data["model"]
    if model_id not in app.state.MODELS:
        raise HTTPException(
            status_code=status.HTTP_404_NOT_FOUND,
            detail="Model not found",
        )

    # Check if the user has a custom task model
    # If the user has a custom task model, use that model
    model_id = get_task_model_id(model_id)

    print(model_id)

    template = '''
Your task is to reflect the speaker's likely facial expression through a fitting emoji. Interpret emotions from the message and reflect their facial expression using fitting, diverse emojis (e.g., 😊, 😢, 😡, 😱).

Message: """{{prompt}}"""
'''

    content = title_generation_template(
        template,
        form_data["prompt"],
        {
            "name": user.name,
            "location": user.info.get("location") if user.info else None,
        },
    )

    payload = {
        "model": model_id,
        "messages": [{"role": "user", "content": content}],
        "stream": False,
        "max_tokens": 4,
        "chat_id": form_data.get("chat_id", None),
        "task": str(TASKS.EMOJI_GENERATION),
    }

    log.debug(payload)

    try:
        payload = filter_pipeline(payload, user)
    except Exception as e:
        return JSONResponse(
            status_code=e.args[0],
            content={"detail": e.args[1]},
        )

    if "chat_id" in payload:
        del payload["chat_id"]

    return await generate_chat_completions(form_data=payload, user=user)


@app.post("/api/task/tools/completions")
async def get_tools_function_calling(form_data: dict, user=Depends(get_verified_user)):
    print("get_tools_function_calling")

    model_id = form_data["model"]
    if model_id not in app.state.MODELS:
        raise HTTPException(
            status_code=status.HTTP_404_NOT_FOUND,
            detail="Model not found",
        )

    # Check if the user has a custom task model
    # If the user has a custom task model, use that model
    model_id = get_task_model_id(model_id)

    print(model_id)
    template = app.state.config.TOOLS_FUNCTION_CALLING_PROMPT_TEMPLATE

    try:
        context, _, _ = await get_function_call_response(
            form_data["messages"],
            form_data.get("files", []),
            form_data["tool_id"],
            template,
            model_id,
            user,
        )
        return context
    except Exception as e:
        return JSONResponse(
            status_code=e.args[0],
            content={"detail": e.args[1]},
        )


##################################
#
# Pipelines Endpoints
#
##################################


# TODO: Refactor pipelines API endpoints below into a separate file


@app.get("/api/pipelines/list")
async def get_pipelines_list(user=Depends(get_admin_user)):
    responses = await get_openai_models(raw=True)

    print(responses)
    urlIdxs = [
        idx
        for idx, response in enumerate(responses)
        if response is not None and "pipelines" in response
    ]

    return {
        "data": [
            {
                "url": openai_app.state.config.OPENAI_API_BASE_URLS[urlIdx],
                "idx": urlIdx,
            }
            for urlIdx in urlIdxs
        ]
    }


@app.post("/api/pipelines/upload")
async def upload_pipeline(
        urlIdx: int = Form(...), file: UploadFile = File(...), user=Depends(get_admin_user)
):
    print("upload_pipeline", urlIdx, file.filename)
    # Check if the uploaded file is a python file
    if not file.filename.endswith(".py"):
        raise HTTPException(
            status_code=status.HTTP_400_BAD_REQUEST,
            detail="Only Python (.py) files are allowed.",
        )

    upload_folder = f"{CACHE_DIR}/pipelines"
    os.makedirs(upload_folder, exist_ok=True)
    file_path = os.path.join(upload_folder, file.filename)

    r = None
    try:
        # Save the uploaded file
        with open(file_path, "wb") as buffer:
            shutil.copyfileobj(file.file, buffer)

        url = openai_app.state.config.OPENAI_API_BASE_URLS[urlIdx]
        key = openai_app.state.config.OPENAI_API_KEYS[urlIdx]

        headers = {"Authorization": f"Bearer {key}"}

        with open(file_path, "rb") as f:
            files = {"file": f}
            r = requests.post(f"{url}/pipelines/upload", headers=headers, files=files)

        r.raise_for_status()
        data = r.json()

        return {**data}
    except Exception as e:
        # Handle connection error here
        print(f"Connection error: {e}")

        detail = "Pipeline not found"
        status_code = status.HTTP_404_NOT_FOUND
        if r is not None:
            status_code = r.status_code
            try:
                res = r.json()
                if "detail" in res:
                    detail = res["detail"]
            except Exception:
                pass

        raise HTTPException(
            status_code=status_code,
            detail=detail,
        )
    finally:
        # Ensure the file is deleted after the upload is completed or on failure
        if os.path.exists(file_path):
            os.remove(file_path)


class AddPipelineForm(BaseModel):
    url: str
    urlIdx: int


@app.post("/api/pipelines/add")
async def add_pipeline(form_data: AddPipelineForm, user=Depends(get_admin_user)):
    r = None
    try:
        urlIdx = form_data.urlIdx

        url = openai_app.state.config.OPENAI_API_BASE_URLS[urlIdx]
        key = openai_app.state.config.OPENAI_API_KEYS[urlIdx]

        headers = {"Authorization": f"Bearer {key}"}
        r = requests.post(
            f"{url}/pipelines/add", headers=headers, json={"url": form_data.url}
        )

        r.raise_for_status()
        data = r.json()

        return {**data}
    except Exception as e:
        # Handle connection error here
        print(f"Connection error: {e}")

        detail = "Pipeline not found"
        if r is not None:
            try:
                res = r.json()
                if "detail" in res:
                    detail = res["detail"]
            except Exception:
                pass

        raise HTTPException(
            status_code=(r.status_code if r is not None else status.HTTP_404_NOT_FOUND),
            detail=detail,
        )


class DeletePipelineForm(BaseModel):
    id: str
    urlIdx: int


@app.delete("/api/pipelines/delete")
async def delete_pipeline(form_data: DeletePipelineForm, user=Depends(get_admin_user)):
    r = None
    try:
        urlIdx = form_data.urlIdx

        url = openai_app.state.config.OPENAI_API_BASE_URLS[urlIdx]
        key = openai_app.state.config.OPENAI_API_KEYS[urlIdx]

        headers = {"Authorization": f"Bearer {key}"}
        r = requests.delete(
            f"{url}/pipelines/delete", headers=headers, json={"id": form_data.id}
        )

        r.raise_for_status()
        data = r.json()

        return {**data}
    except Exception as e:
        # Handle connection error here
        print(f"Connection error: {e}")

        detail = "Pipeline not found"
        if r is not None:
            try:
                res = r.json()
                if "detail" in res:
                    detail = res["detail"]
            except Exception:
                pass

        raise HTTPException(
            status_code=(r.status_code if r is not None else status.HTTP_404_NOT_FOUND),
            detail=detail,
        )


@app.get("/api/pipelines")
async def get_pipelines(urlIdx: Optional[int] = None, user=Depends(get_admin_user)):
    r = None
    try:
        url = openai_app.state.config.OPENAI_API_BASE_URLS[urlIdx]
        key = openai_app.state.config.OPENAI_API_KEYS[urlIdx]

        headers = {"Authorization": f"Bearer {key}"}
        r = requests.get(f"{url}/pipelines", headers=headers)

        r.raise_for_status()
        data = r.json()

        return {**data}
    except Exception as e:
        # Handle connection error here
        print(f"Connection error: {e}")

        detail = "Pipeline not found"
        if r is not None:
            try:
                res = r.json()
                if "detail" in res:
                    detail = res["detail"]
            except Exception:
                pass

        raise HTTPException(
            status_code=(r.status_code if r is not None else status.HTTP_404_NOT_FOUND),
            detail=detail,
        )


@app.get("/api/pipelines/{pipeline_id}/valves")
async def get_pipeline_valves(
        urlIdx: Optional[int],
        pipeline_id: str,
        user=Depends(get_admin_user),
):
    r = None
    try:
        url = openai_app.state.config.OPENAI_API_BASE_URLS[urlIdx]
        key = openai_app.state.config.OPENAI_API_KEYS[urlIdx]

        headers = {"Authorization": f"Bearer {key}"}
        r = requests.get(f"{url}/{pipeline_id}/valves", headers=headers)

        r.raise_for_status()
        data = r.json()

        return {**data}
    except Exception as e:
        # Handle connection error here
        print(f"Connection error: {e}")

        detail = "Pipeline not found"

        if r is not None:
            try:
                res = r.json()
                if "detail" in res:
                    detail = res["detail"]
            except Exception:
                pass

        raise HTTPException(
            status_code=(r.status_code if r is not None else status.HTTP_404_NOT_FOUND),
            detail=detail,
        )


@app.get("/api/pipelines/{pipeline_id}/valves/spec")
async def get_pipeline_valves_spec(
        urlIdx: Optional[int],
        pipeline_id: str,
        user=Depends(get_admin_user),
):
    r = None
    try:
        url = openai_app.state.config.OPENAI_API_BASE_URLS[urlIdx]
        key = openai_app.state.config.OPENAI_API_KEYS[urlIdx]

        headers = {"Authorization": f"Bearer {key}"}
        r = requests.get(f"{url}/{pipeline_id}/valves/spec", headers=headers)

        r.raise_for_status()
        data = r.json()

        return {**data}
    except Exception as e:
        # Handle connection error here
        print(f"Connection error: {e}")

        detail = "Pipeline not found"
        if r is not None:
            try:
                res = r.json()
                if "detail" in res:
                    detail = res["detail"]
            except Exception:
                pass

        raise HTTPException(
            status_code=(r.status_code if r is not None else status.HTTP_404_NOT_FOUND),
            detail=detail,
        )


@app.post("/api/pipelines/{pipeline_id}/valves/update")
async def update_pipeline_valves(
        urlIdx: Optional[int],
        pipeline_id: str,
        form_data: dict,
        user=Depends(get_admin_user),
):
    r = None
    try:
        url = openai_app.state.config.OPENAI_API_BASE_URLS[urlIdx]
        key = openai_app.state.config.OPENAI_API_KEYS[urlIdx]

        headers = {"Authorization": f"Bearer {key}"}
        r = requests.post(
            f"{url}/{pipeline_id}/valves/update",
            headers=headers,
            json={**form_data},
        )

        r.raise_for_status()
        data = r.json()

        return {**data}
    except Exception as e:
        # Handle connection error here
        print(f"Connection error: {e}")

        detail = "Pipeline not found"

        if r is not None:
            try:
                res = r.json()
                if "detail" in res:
                    detail = res["detail"]
            except Exception:
                pass

        raise HTTPException(
            status_code=(r.status_code if r is not None else status.HTTP_404_NOT_FOUND),
            detail=detail,
        )


##################################
#
# Config Endpoints
#
##################################


@app.get("/api/config")
async def get_app_config():
    return {
        "status": True,
        "name": WEBUI_NAME,
        "model_status": MODEL_STATUS,
        "lobeChat_url": LOBECHAT_URL,
        "Midjourney_url": MIDJOURNEY_URL,
        "version": VERSION,
        "default_locale": str(DEFAULT_LOCALE),
        "default_models": webui_app.state.config.DEFAULT_MODELS,
        "default_prompt_suggestions": webui_app.state.config.DEFAULT_PROMPT_SUGGESTIONS,
        "features": {
            "auth": WEBUI_AUTH,
            "auth_trusted_header": bool(webui_app.state.AUTH_TRUSTED_EMAIL_HEADER),
            "enable_signup": webui_app.state.config.ENABLE_SIGNUP,
            "enable_login_form": webui_app.state.config.ENABLE_LOGIN_FORM,
            "enable_web_search": rag_app.state.config.ENABLE_RAG_WEB_SEARCH,
            "enable_image_generation": images_app.state.config.ENABLED,
            "enable_community_sharing": webui_app.state.config.ENABLE_COMMUNITY_SHARING,
            "enable_admin_export": ENABLE_ADMIN_EXPORT,
            "enable_admin_chat_access": ENABLE_ADMIN_CHAT_ACCESS,
        },
        "audio": {
            "tts": {
                "engine": audio_app.state.config.TTS_ENGINE,
                "voice": audio_app.state.config.TTS_VOICE,
            },
            "stt": {
                "engine": audio_app.state.config.STT_ENGINE,
            },
        },
        "oauth": {
            "providers": {
                name: config.get("name", name)
                for name, config in OAUTH_PROVIDERS.items()
            }
        },
    }


@app.get("/api/config/model/filter")
async def get_model_filter_config(user=Depends(get_admin_user)):
    return {
        "enabled": app.state.config.ENABLE_MODEL_FILTER,
        "models": app.state.config.MODEL_FILTER_LIST,
    }


class ModelFilterConfigForm(BaseModel):
    enabled: bool
    models: list[str]


@app.post("/api/config/model/filter")
async def update_model_filter_config(
        form_data: ModelFilterConfigForm, user=Depends(get_admin_user)
):
    app.state.config.ENABLE_MODEL_FILTER = form_data.enabled
    app.state.config.MODEL_FILTER_LIST = form_data.models

    return {
        "enabled": app.state.config.ENABLE_MODEL_FILTER,
        "models": app.state.config.MODEL_FILTER_LIST,
    }


# TODO: webhook endpoint should be under config endpoints


@app.get("/api/webhook")
async def get_webhook_url(user=Depends(get_admin_user)):
    return {
        "url": app.state.config.WEBHOOK_URL,
    }


class UrlForm(BaseModel):
    url: str


@app.post("/api/webhook")
async def update_webhook_url(form_data: UrlForm, user=Depends(get_admin_user)):
    app.state.config.WEBHOOK_URL = form_data.url
    webui_app.state.WEBHOOK_URL = app.state.config.WEBHOOK_URL
    return {"url": app.state.config.WEBHOOK_URL}


@app.get("/api/version")
async def get_app_version():
    return {
        "version": VERSION,
    }


@app.get("/api/changelog")
async def get_app_changelog():
    return {key: CHANGELOG[key] for idx, key in enumerate(CHANGELOG) if idx < 5}


@app.get("/api/version/updates")
async def get_app_latest_release_version():
    try:
        async with aiohttp.ClientSession(trust_env=True) as session:
            async with session.get(
                    "https://api.github.com/repos/open-webui/open-webui/releases/latest"
            ) as response:
                response.raise_for_status()
                data = await response.json()
                latest_version = data["tag_name"]

                return {"current": VERSION, "latest": latest_version[1:]}
    except aiohttp.ClientError:
        raise HTTPException(
            status_code=status.HTTP_503_SERVICE_UNAVAILABLE,
            detail=ERROR_MESSAGES.RATE_LIMIT_EXCEEDED,
        )


############################
# OAuth Login & Callback
############################

oauth = OAuth()

for provider_name, provider_config in OAUTH_PROVIDERS.items():
    oauth.register(
        name=provider_name,
        client_id=provider_config["client_id"],
        client_secret=provider_config["client_secret"],
        server_metadata_url=provider_config["server_metadata_url"],
        client_kwargs={
            "scope": provider_config["scope"],
        },
        redirect_uri=provider_config["redirect_uri"],
    )

# SessionMiddleware is used by authlib for oauth
if len(OAUTH_PROVIDERS) > 0:
    app.add_middleware(
        SessionMiddleware,
        secret_key=WEBUI_SECRET_KEY,
        session_cookie="oui-session",
        same_site=WEBUI_SESSION_COOKIE_SAME_SITE,
        https_only=WEBUI_SESSION_COOKIE_SECURE,
    )


@app.get("/oauth/{provider}/login")
async def oauth_login(provider: str, request: Request):
    if provider not in OAUTH_PROVIDERS:
        raise HTTPException(404)
    # If the provider has a custom redirect URL, use that, otherwise automatically generate one
    redirect_uri = OAUTH_PROVIDERS[provider].get("redirect_uri") or request.url_for(
        "oauth_callback", provider=provider
    )
    return await oauth.create_client(provider).authorize_redirect(request, redirect_uri)


# OAuth login logic is as follows:
# 1. Attempt to find a user with matching subject ID, tied to the provider
# 2. If OAUTH_MERGE_ACCOUNTS_BY_EMAIL is true, find a user with the email address provided via OAuth
#    - This is considered insecure in general, as OAuth providers do not always verify email addresses
# 3. If there is no user, and ENABLE_OAUTH_SIGNUP is true, create a user
#    - Email addresses are considered unique, so we fail registration if the email address is alreayd taken
@app.get("/oauth/{provider}/callback")
async def oauth_callback(provider: str, request: Request, response: Response):
    if provider not in OAUTH_PROVIDERS:
        raise HTTPException(404)
    client = oauth.create_client(provider)
    try:
        token = await client.authorize_access_token(request)
    except Exception as e:
        log.warning(f"OAuth callback error: {e}")
        raise HTTPException(400, detail=ERROR_MESSAGES.INVALID_CRED)
    user_data: UserInfo = token["userinfo"]

    sub = user_data.get("sub")
    if not sub:
        log.warning(f"OAuth callback failed, sub is missing: {user_data}")
        raise HTTPException(400, detail=ERROR_MESSAGES.INVALID_CRED)
    provider_sub = f"{provider}@{sub}"
    email_claim = webui_app.state.config.OAUTH_EMAIL_CLAIM
    email = user_data.get(email_claim, "").lower()
    # We currently mandate that email addresses are provided
    if not email:
        log.warning(f"OAuth callback failed, email is missing: {user_data}")
        raise HTTPException(400, detail=ERROR_MESSAGES.INVALID_CRED)

    # Check if the user exists
    user = Users.get_user_by_oauth_sub(provider_sub)

    if not user:
        # If the user does not exist, check if merging is enabled
        if OAUTH_MERGE_ACCOUNTS_BY_EMAIL.value:
            # Check if the user exists by email
            user = Users.get_user_by_email(email)
            if user:
                # Update the user with the new oauth sub
                Users.update_user_oauth_sub_by_id(user.id, provider_sub)

    if not user:
        # If the user does not exist, check if signups are enabled
        if ENABLE_OAUTH_SIGNUP.value:
            # Check if an existing user with the same email already exists
            existing_user = Users.get_user_by_email(user_data.get("email", "").lower())
            if existing_user:
                raise HTTPException(400, detail=ERROR_MESSAGES.EMAIL_TAKEN)

            picture_claim = webui_app.state.config.OAUTH_PICTURE_CLAIM
            picture_url = user_data.get(picture_claim, "")
            if picture_url:
                # Download the profile image into a base64 string
                try:
                    async with aiohttp.ClientSession() as session:
                        async with session.get(picture_url) as resp:
                            picture = await resp.read()
                            base64_encoded_picture = base64.b64encode(picture).decode(
                                "utf-8"
                            )
                            guessed_mime_type = mimetypes.guess_type(picture_url)[0]
                            if guessed_mime_type is None:
                                # assume JPG, browsers are tolerant enough of image formats
                                guessed_mime_type = "image/jpeg"
                            picture_url = f"data:{guessed_mime_type};base64,{base64_encoded_picture}"
                except Exception as e:
                    log.error(f"Error downloading profile image '{picture_url}': {e}")
                    picture_url = ""
            if not picture_url:
                picture_url = "/user.png"
            username_claim = webui_app.state.config.OAUTH_USERNAME_CLAIM
            role = (
                "admin"
                if Users.get_num_users() == 0
                else webui_app.state.config.DEFAULT_USER_ROLE
            )
            user = Auths.insert_new_auth(
                email=email,
                password=get_password_hash(
                    str(uuid.uuid4())
                ),  # Random password, not used
                name=user_data.get(username_claim, "User"),
                profile_image_url=picture_url,
                role=role,
                oauth_sub=provider_sub,
            )

            if webui_app.state.config.WEBHOOK_URL:
                post_webhook(
                    webui_app.state.config.WEBHOOK_URL,
                    WEBHOOK_MESSAGES.USER_SIGNUP(user.name),
                    {
                        "action": "signup",
                        "message": WEBHOOK_MESSAGES.USER_SIGNUP(user.name),
                        "user": user.model_dump_json(exclude_none=True),
                    },
                )
        else:
            raise HTTPException(
                status.HTTP_403_FORBIDDEN, detail=ERROR_MESSAGES.ACCESS_PROHIBITED
            )

    jwt_token = create_token(
        data={"id": user.id},
        expires_delta=parse_duration(webui_app.state.config.JWT_EXPIRES_IN),
    )

    # Set the cookie token
    response.set_cookie(
        key="token",
        value=jwt_token,
        httponly=True,  # Ensures the cookie is not accessible via JavaScript
    )

    # Redirect back to the frontend with the JWT token
    redirect_url = f"{request.base_url}auth#token={jwt_token}"
    return RedirectResponse(url=redirect_url)


@app.get("/manifest.json")
async def get_manifest_json():
    return {
        "name": WEBUI_NAME,
        "short_name": WEBUI_NAME,
        "start_url": "/",
        "display": "standalone",
        "background_color": "#343541",
        "orientation": "portrait-primary",
        "icons": [{"src": "/static/logo.png", "type": "image/png", "sizes": "500x500"}],
    }


@app.get("/opensearch.xml")
async def get_opensearch_xml():
    xml_content = rf"""
    <OpenSearchDescription xmlns="http://a9.com/-/spec/opensearch/1.1/" xmlns:moz="http://www.mozilla.org/2006/browser/search/">
    <ShortName>{WEBUI_NAME}</ShortName>
    <Description>Search {WEBUI_NAME}</Description>
    <InputEncoding>UTF-8</InputEncoding>
    <Image width="16" height="16" type="image/x-icon">{WEBUI_URL}/static/favicon.png</Image>
    <Url type="text/html" method="get" template="{WEBUI_URL}/?q={"{searchTerms}"}"/>
    <moz:SearchForm>{WEBUI_URL}</moz:SearchForm>
    </OpenSearchDescription>
    """
    return Response(content=xml_content, media_type="application/xml")


@app.get("/health")
async def healthcheck():
    return {"status": True}


@app.get("/health/db")
async def healthcheck_with_db():
    Session.execute(text("SELECT 1;")).all()
    return {"status": True}


app.mount("/static", StaticFiles(directory=STATIC_DIR), name="static")
app.mount("/cache", StaticFiles(directory=CACHE_DIR), name="cache")

if os.path.exists(FRONTEND_BUILD_DIR):
    mimetypes.add_type("text/javascript", ".js")
    app.mount(
        "/",
        SPAStaticFiles(directory=FRONTEND_BUILD_DIR, html=True),
        name="spa-static-files",
    )
else:
    log.warning(
        f"Frontend build directory not found at '{FRONTEND_BUILD_DIR}'. Serving API only."
    )<|MERGE_RESOLUTION|>--- conflicted
+++ resolved
@@ -21,7 +21,6 @@
 from fastapi.middleware.cors import CORSMiddleware
 from fastapi.responses import JSONResponse
 from fastapi.staticfiles import StaticFiles
-from pydantic import BaseModel
 from sqlalchemy import text
 from starlette.exceptions import HTTPException as StarletteHTTPException
 from starlette.middleware.base import BaseHTTPMiddleware
@@ -52,15 +51,10 @@
     get_pipe_models,
     generate_function_chat_completion,
 )
-<<<<<<< HEAD
-=======
-from apps.webui.internal.db import Session
-
 
 from pydantic import BaseModel
 from typing import Optional
 
->>>>>>> 609a42c2
 from apps.webui.models.auths import Auths
 from apps.webui.models.functions import Functions
 from apps.webui.models.models import Models
