<script lang="ts">
	import { toast } from 'svelte-sonner';
	import dayjs from 'dayjs';
	import { marked } from 'marked';

	import { fade } from 'svelte/transition';
	import { createEventDispatcher } from 'svelte';
	import { onMount, tick, getContext } from 'svelte';

	const i18n = getContext('i18n');

	const dispatch = createEventDispatcher();

	import { config, models, settings, user } from '$lib/stores';
	import { synthesizeOpenAISpeech } from '$lib/apis/audio';
	import { imageGenerations } from '$lib/apis/images';
	import {
		approximateToHumanReadable,
		extractSentences,
		replaceTokens,
		revertSanitizedResponseContent,
		sanitizeResponseContent
	} from '$lib/utils';
	import { WEBUI_BASE_URL } from '$lib/constants';

	import Name from './Name.svelte';
	import ProfileImage from './ProfileImage.svelte';
	import Skeleton from './Skeleton.svelte';
	import CodeBlock from './CodeBlock.svelte';
	import Image from '$lib/components/common/Image.svelte';
	import Tooltip from '$lib/components/common/Tooltip.svelte';
	import RateComment from './RateComment.svelte';
	import CitationsModal from '$lib/components/chat/Messages/CitationsModal.svelte';
	import Spinner from '$lib/components/common/Spinner.svelte';
	import WebSearchResults from './ResponseMessage/WebSearchResults.svelte';
	import Sparkles from '$lib/components/icons/Sparkles.svelte';
	import MarkdownTokens from './MarkdownTokens.svelte';

	export let message;
	export let siblings;

	export let isLastMessage = true;

	export let readOnly = false;

	export let updateChatMessages: Function;
	export let confirmEditResponseMessage: Function;
	export let showPreviousMessage: Function;
	export let showNextMessage: Function;
	export let rateMessage: Function;

	export let copyToClipboard: Function;
	export let continueGeneration: Function;
	export let regenerateResponse: Function;

	let model = null;
	$: model = $models.find((m) => m.id === message.model);

	let edit = false;
	let editedContent = '';
	let editTextAreaElement: HTMLTextAreaElement;
	let tooltipInstance = null;

	let sentencesAudio = {};
	let speaking = null;
	let speakingIdx = null;

	let loadingSpeech = false;
	let generatingImage = false;

	let showRateComment = false;
	let showCitationModal = false;

	let selectedCitation = null;

	let tokens;

	import 'katex/dist/katex.min.css';

	import markedKatex from '$lib/utils/katex-extension';

	const options = {
		throwOnError: false
	};

	marked.use(markedKatex(options));

	$: (async () => {
		if (message?.content) {
			tokens = marked.lexer(
				replaceTokens(sanitizeResponseContent(message?.content), model?.name, $user?.name)
			);
		}
	})();

<<<<<<< HEAD
	$: if (message?.done ?? false) {
		renderLatex();
	}

	const renderLatex = async () => {
		try {
			const chatMessageContainer = document.getElementById(`message-${message.id}`);
			if (!chatMessageContainer) {
				console.warn(`未找到 id 为 'message-${message.id}' 的元素。`);
				return;
			}

			const chatMessageElements = chatMessageContainer.getElementsByClassName('chat-assistant');
			if (!chatMessageElements || chatMessageElements.length === 0) {
				console.warn(`在容器中未找到带有 'chat-assistant' 类的元素。`);
				return;
			}

			for (const element of chatMessageElements) {
				try {
					auto_render(element, {
						delimiters: [
							{ left: '$$', right: '$$', display: true },
							{ left: '$', right: '$', display: false },
							{ left: '\\pu{', right: '}', display: false },
							{ left: '\\ce{', right: '}', display: false },
							{ left: '\\(', right: '\\)', display: false },
							{ left: '\\[', right: '\\]', display: true }
						],
						throwOnError: false
					});
				} catch (err) {
					console.error(`渲染 LaTeX 时出错，元素：`, element, err);
				}
			}
		} catch (err) {
			console.error('renderLatex 函数中的错误:', err);
		}
	};

=======
>>>>>>> 609a42c2
	const playAudio = (idx) => {
		return new Promise((res) => {
			speakingIdx = idx;
			const audio = sentencesAudio[idx];
			audio.play();
			audio.onended = async (e) => {
				await new Promise((r) => setTimeout(r, 300));

				if (Object.keys(sentencesAudio).length - 1 === idx) {
					speaking = null;
				}

				res(e);
			};
		});
	};

	const toggleSpeakMessage = async () => {
		if (speaking) {
			try {
				speechSynthesis.cancel();

				sentencesAudio[speakingIdx].pause();
				sentencesAudio[speakingIdx].currentTime = 0;
			} catch {}

			speaking = null;
			speakingIdx = null;
		} else {
			if ((message?.content ?? '').trim() !== '') {
				speaking = true;

				if ($config.audio.tts.engine !== '') {
					loadingSpeech = true;

					const sentences = extractSentences(message.content).reduce((mergedTexts, currentText) => {
						const lastIndex = mergedTexts.length - 1;
						if (lastIndex >= 0) {
							const previousText = mergedTexts[lastIndex];
							const wordCount = previousText.split(/\s+/).length;
							if (wordCount < 2) {
								mergedTexts[lastIndex] = previousText + ' ' + currentText;
							} else {
								mergedTexts.push(currentText);
							}
						} else {
							mergedTexts.push(currentText);
						}
						return mergedTexts;
					}, []);

					console.log(sentences);

					if (sentences.length > 0) {
						sentencesAudio = sentences.reduce((a, e, i, arr) => {
							a[i] = null;
							return a;
						}, {});

						let lastPlayedAudioPromise = Promise.resolve(); // Initialize a promise that resolves immediately

						for (const [idx, sentence] of sentences.entries()) {
							const res = await synthesizeOpenAISpeech(
								localStorage.token,
								$settings?.audio?.tts?.defaultVoice === $config.audio.tts.voice
									? ($settings?.audio?.tts?.voice ?? $config?.audio?.tts?.voice)
									: $config?.audio?.tts?.voice,
								sentence
							).catch((error) => {
								toast.error(error);

								speaking = null;
								loadingSpeech = false;

								return null;
							});

							if (res) {
								const blob = await res.blob();
								const blobUrl = URL.createObjectURL(blob);
								const audio = new Audio(blobUrl);
								sentencesAudio[idx] = audio;
								loadingSpeech = false;
								lastPlayedAudioPromise = lastPlayedAudioPromise.then(() => playAudio(idx));
							}
						}
					} else {
						speaking = null;
						loadingSpeech = false;
					}
				} else {
					let voices = [];
					const getVoicesLoop = setInterval(async () => {
						voices = await speechSynthesis.getVoices();
						if (voices.length > 0) {
							clearInterval(getVoicesLoop);

							const voice =
								voices
									?.filter(
										(v) =>
											v.voiceURI === ($settings?.audio?.tts?.voice ?? $config?.audio?.tts?.voice)
									)
									?.at(0) ?? undefined;

							console.log(voice);

							const speak = new SpeechSynthesisUtterance(message.content);

							console.log(speak);

							speak.onend = () => {
								speaking = null;
								if ($settings.conversationMode) {
									document.getElementById('voice-input-button')?.click();
								}
							};

							if (voice) {
								speak.voice = voice;
							}

							speechSynthesis.speak(speak);
						}
					}, 100);
				}
			} else {
				toast.error($i18n.t('No content to speak'));
			}
		}
	};

	const editMessageHandler = async () => {
		edit = true;
		editedContent = message.content;

		await tick();

		editTextAreaElement.style.height = '';
		editTextAreaElement.style.height = `${editTextAreaElement.scrollHeight}px`;
	};

	const editMessageConfirmHandler = async () => {
		if (editedContent === '') {
			editedContent = ' ';
		}

		confirmEditResponseMessage(message.id, editedContent);

		edit = false;
		editedContent = '';

		await tick();
	};

	const cancelEditMessage = async () => {
		edit = false;
		editedContent = '';
		await tick();
	};

	const generateImage = async (message) => {
		generatingImage = true;
		const res = await imageGenerations(localStorage.token, message.content).catch((error) => {
			toast.error(error);
		});
		console.log(res);

		if (res) {
			message.files = res.map((image) => ({
				type: 'image',
				url: `${image.url}`
			}));

			dispatch('save', message);
		}

		generatingImage = false;
	};

	$: if (!edit) {
		(async () => {
			await tick();
		})();
	}

	onMount(async () => {
		await tick();
	});
</script>

<CitationsModal bind:show={showCitationModal} citation={selectedCitation} />

{#key message.id}
	<div
		class=" flex w-full message-{message.id}"
		id="message-{message.id}"
		dir={$settings.chatDirection}
	>
		<ProfileImage
			src={model?.info?.meta?.profile_image_url ??
				($i18n.language === 'dg-DG' ? `/doge.png` : `${WEBUI_BASE_URL}/static/favicon.png`)}
		/>

		<div class="w-full overflow-hidden pl-1">
			<Name>
				{model?.name ?? message.model}

				{#if message.timestamp}
					<span
						class=" self-center invisible group-hover:visible text-gray-400 text-xs font-medium uppercase"
					>
						{dayjs(message.timestamp * 1000).format($i18n.t('h:mm a'))}
					</span>
				{/if}
			</Name>

			<div>
				{#if (message?.files ?? []).filter((f) => f.type === 'image').length > 0}
					<div class="my-2.5 w-full flex overflow-x-auto gap-2 flex-wrap">
						{#each message.files as file}
							<div>
								{#if file.type === 'image'}
									<Image src={file.url} isMarkdown={false} />
								{/if}
							</div>
						{/each}
					</div>
				{/if}

				<div
					class="prose chat-{message.role} w-full max-w-full dark:prose-invert prose-p:my-0 prose-img:my-1 prose-headings:my-1 prose-pre:my-0 prose-table:my-0 prose-blockquote:my-0 prose-ul:-my-0 prose-ol:-my-0 prose-li:-my-0 whitespace-pre-line"
				>
					<div>
						{#if (message?.statusHistory ?? [...(message?.status ? [message?.status] : [])]).length > 0}
							{@const status = (
								message?.statusHistory ?? [...(message?.status ? [message?.status] : [])]
							).at(-1)}
							<div class="flex items-center gap-2 pt-0.5 pb-1">
								{#if status.done === false}
									<div class="">
										<Spinner className="size-4" />
									</div>
								{/if}

								{#if status?.action === 'web_search' && status?.urls}
									<WebSearchResults {status}>
										<div class="flex flex-col justify-center -space-y-0.5">
											<div class="text-base line-clamp-1 text-wrap">
												{status?.description}
											</div>
										</div>
									</WebSearchResults>
								{:else}
									<div class="flex flex-col justify-center -space-y-0.5">
										<div class=" text-gray-500 dark:text-gray-500 text-base line-clamp-1 text-wrap">
											{status?.description}
										</div>
									</div>
								{/if}
							</div>
						{/if}

						{#if edit === true}
							<div class="w-full bg-gray-50 dark:bg-gray-800 rounded-3xl px-5 py-3 my-2">
								<textarea
									id="message-edit-{message.id}"
									bind:this={editTextAreaElement}
									class=" bg-transparent outline-none w-full resize-none"
									bind:value={editedContent}
									on:input={(e) => {
										e.target.style.height = '';
										e.target.style.height = `${e.target.scrollHeight}px`;
									}}
									on:keydown={(e) => {
										if (e.key === 'Escape') {
											document.getElementById('close-edit-message-button')?.click();
										}

										const isCmdOrCtrlPressed = e.metaKey || e.ctrlKey;
										const isEnterPressed = e.key === 'Enter';

										if (isCmdOrCtrlPressed && isEnterPressed) {
											document.getElementById('save-edit-message-button')?.click();
										}
									}}
								/>

								<div class=" mt-2 mb-1 flex justify-end space-x-1.5 text-sm font-medium">
									<button
										id="close-edit-message-button"
										class="px-4 py-2 bg-white hover:bg-gray-100 text-gray-800 transition rounded-3xl"
										on:click={() => {
											cancelEditMessage();
										}}
									>
										{$i18n.t('Cancel')}
									</button>

									<button
										id="save-edit-message-button"
										class=" px-4 py-2 bg-gray-900 hover:bg-gray-850 text-gray-100 transition rounded-3xl"
										on:click={() => {
											editMessageConfirmHandler();
										}}
									>
										{$i18n.t('Save')}
									</button>
								</div>
							</div>
						{:else}
							<div class="w-full flex flex-col">
								{#if message.content === '' && !message.error}
									<Skeleton />
								{:else if message.content && message.error !== true}
									<!-- always show message contents even if there's an error -->
									<!-- unless message.error === true which is legacy error handling, where the error message is stored in message.content -->
									{#key message.id}
										<MarkdownTokens id={message.id} {tokens} />
									{/key}
								{/if}

								{#if message.error}
									<div
										class="flex mt-2 mb-4 space-x-2 border px-4 py-3 border-red-800 bg-red-800/30 font-medium rounded-lg"
									>
										<svg
											xmlns="http://www.w3.org/2000/svg"
											fill="none"
											viewBox="0 0 24 24"
											stroke-width="1.5"
											stroke="currentColor"
											class="w-5 h-5 self-center"
										>
											<path
												stroke-linecap="round"
												stroke-linejoin="round"
												d="M12 9v3.75m9-.75a9 9 0 11-18 0 9 9 0 0118 0zm-9 3.75h.008v.008H12v-.008z"
											/>
										</svg>

										<div class=" self-center">
											{message?.error?.content ?? message.content}
										</div>
									</div>
								{/if}

								{#if message.citations}
									<div class="mt-1 mb-2 w-full flex gap-1 items-center flex-wrap">
										{#each message.citations.reduce((acc, citation) => {
											citation.document.forEach((document, index) => {
												const metadata = citation.metadata?.[index];
												const id = metadata?.source ?? 'N/A';
												let source = citation?.source;

												if (metadata?.name) {
													source = { ...source, name: metadata.name };
												}

												// Check if ID looks like a URL
												if (id.startsWith('http://') || id.startsWith('https://')) {
													source = { name: id };
												}

												const existingSource = acc.find((item) => item.id === id);

												if (existingSource) {
													existingSource.document.push(document);
													existingSource.metadata.push(metadata);
												} else {
													acc.push( { id: id, source: source, document: [document], metadata: metadata ? [metadata] : [] } );
												}
											});
											return acc;
										}, []) as citation, idx}
											<div class="flex gap-1 text-xs font-semibold">
												<button
													class="flex dark:text-gray-300 py-1 px-1 bg-gray-50 hover:bg-gray-100 dark:bg-gray-850 dark:hover:bg-gray-800 transition rounded-xl"
													on:click={() => {
														showCitationModal = true;
														selectedCitation = citation;
													}}
												>
													<div class="bg-white dark:bg-gray-700 rounded-full size-4">
														{idx + 1}
													</div>
													<div class="flex-1 mx-2 line-clamp-1">
														{citation.source.name}
													</div>
												</button>
											</div>
										{/each}
									</div>
								{/if}
							</div>
						{/if}
					</div>
				</div>

				{#if !edit}
					{#if message.done || siblings.length > 1}
						<div
							class=" flex justify-start overflow-x-auto buttons text-gray-600 dark:text-gray-500"
						>
							{#if siblings.length > 1}
								<div class="flex self-center min-w-fit" dir="ltr">
									<button
										class="self-center p-1 hover:bg-black/5 dark:hover:bg-white/5 dark:hover:text-white hover:text-black rounded-md transition"
										on:click={() => {
											showPreviousMessage(message);
										}}
									>
										<svg
											xmlns="http://www.w3.org/2000/svg"
											fill="none"
											viewBox="0 0 24 24"
											stroke="currentColor"
											stroke-width="2.5"
											class="size-3.5"
										>
											<path
												stroke-linecap="round"
												stroke-linejoin="round"
												d="M15.75 19.5 8.25 12l7.5-7.5"
											/>
										</svg>
									</button>

									<div
										class="text-sm tracking-widest font-semibold self-center dark:text-gray-100 min-w-fit"
									>
										{siblings.indexOf(message.id) + 1}/{siblings.length}
									</div>

									<button
										class="self-center p-1 hover:bg-black/5 dark:hover:bg-white/5 dark:hover:text-white hover:text-black rounded-md transition"
										on:click={() => {
											showNextMessage(message);
										}}
									>
										<svg
											xmlns="http://www.w3.org/2000/svg"
											fill="none"
											viewBox="0 0 24 24"
											stroke="currentColor"
											stroke-width="2.5"
											class="size-3.5"
										>
											<path
												stroke-linecap="round"
												stroke-linejoin="round"
												d="m8.25 4.5 7.5 7.5-7.5 7.5"
											/>
										</svg>
									</button>
								</div>
							{/if}

							{#if message.done}
								{#if !readOnly}
									<Tooltip content={$i18n.t('Edit')} placement="bottom">
										<button
											class="{isLastMessage
												? 'visible'
												: 'invisible group-hover:visible'} p-1.5 hover:bg-black/5 dark:hover:bg-white/5 rounded-lg dark:hover:text-white hover:text-black transition"
											on:click={() => {
												editMessageHandler();
											}}
										>
											<svg
												xmlns="http://www.w3.org/2000/svg"
												fill="none"
												viewBox="0 0 24 24"
												stroke-width="2.3"
												stroke="currentColor"
												class="w-4 h-4"
											>
												<path
													stroke-linecap="round"
													stroke-linejoin="round"
													d="M16.862 4.487l1.687-1.688a1.875 1.875 0 112.652 2.652L6.832 19.82a4.5 4.5 0 01-1.897 1.13l-2.685.8.8-2.685a4.5 4.5 0 011.13-1.897L16.863 4.487zm0 0L19.5 7.125"
												/>
											</svg>
										</button>
									</Tooltip>
								{/if}

								<Tooltip content={$i18n.t('Copy')} placement="bottom">
									<button
										class="{isLastMessage
											? 'visible'
											: 'invisible group-hover:visible'} p-1.5 hover:bg-black/5 dark:hover:bg-white/5 rounded-lg dark:hover:text-white hover:text-black transition copy-response-button"
										on:click={() => {
											copyToClipboard(message.content);
										}}
									>
										<svg
											xmlns="http://www.w3.org/2000/svg"
											fill="none"
											viewBox="0 0 24 24"
											stroke-width="2.3"
											stroke="currentColor"
											class="w-4 h-4"
										>
											<path
												stroke-linecap="round"
												stroke-linejoin="round"
												d="M15.666 3.888A2.25 2.25 0 0013.5 2.25h-3c-1.03 0-1.9.693-2.166 1.638m7.332 0c.055.194.084.4.084.612v0a.75.75 0 01-.75.75H9a.75.75 0 01-.75-.75v0c0-.212.03-.418.084-.612m7.332 0c.646.049 1.288.11 1.927.184 1.1.128 1.907 1.077 1.907 2.185V19.5a2.25 2.25 0 01-2.25 2.25H6.75A2.25 2.25 0 014.5 19.5V6.257c0-1.108.806-2.057 1.907-2.185a48.208 48.208 0 011.927-.184"
											/>
										</svg>
									</button>
								</Tooltip>

								<Tooltip content={$i18n.t('Read Aloud')} placement="bottom">
									<button
										id="speak-button-{message.id}"
										class="{isLastMessage
											? 'visible'
											: 'invisible group-hover:visible'} p-1.5 hover:bg-black/5 dark:hover:bg-white/5 rounded-lg dark:hover:text-white hover:text-black transition"
										on:click={() => {
											if (!loadingSpeech) {
												toggleSpeakMessage(message);
											}
										}}
									>
										{#if loadingSpeech}
											<svg
												class=" w-4 h-4"
												fill="currentColor"
												viewBox="0 0 24 24"
												xmlns="http://www.w3.org/2000/svg"
												><style>
													.spinner_S1WN {
														animation: spinner_MGfb 0.8s linear infinite;
														animation-delay: -0.8s;
													}
													.spinner_Km9P {
														animation-delay: -0.65s;
													}
													.spinner_JApP {
														animation-delay: -0.5s;
													}
													@keyframes spinner_MGfb {
														93.75%,
														100% {
															opacity: 0.2;
														}
													}
												</style><circle class="spinner_S1WN" cx="4" cy="12" r="3" /><circle
													class="spinner_S1WN spinner_Km9P"
													cx="12"
													cy="12"
													r="3"
												/><circle class="spinner_S1WN spinner_JApP" cx="20" cy="12" r="3" /></svg
											>
										{:else if speaking}
											<svg
												xmlns="http://www.w3.org/2000/svg"
												fill="none"
												viewBox="0 0 24 24"
												stroke-width="2.3"
												stroke="currentColor"
												class="w-4 h-4"
											>
												<path
													stroke-linecap="round"
													stroke-linejoin="round"
													d="M17.25 9.75 19.5 12m0 0 2.25 2.25M19.5 12l2.25-2.25M19.5 12l-2.25 2.25m-10.5-6 4.72-4.72a.75.75 0 0 1 1.28.53v15.88a.75.75 0 0 1-1.28.53l-4.72-4.72H4.51c-.88 0-1.704-.507-1.938-1.354A9.009 9.009 0 0 1 2.25 12c0-.83.112-1.633.322-2.396C2.806 8.756 3.63 8.25 4.51 8.25H6.75Z"
												/>
											</svg>
										{:else}
											<svg
												xmlns="http://www.w3.org/2000/svg"
												fill="none"
												viewBox="0 0 24 24"
												stroke-width="2.3"
												stroke="currentColor"
												class="w-4 h-4"
											>
												<path
													stroke-linecap="round"
													stroke-linejoin="round"
													d="M19.114 5.636a9 9 0 010 12.728M16.463 8.288a5.25 5.25 0 010 7.424M6.75 8.25l4.72-4.72a.75.75 0 011.28.53v15.88a.75.75 0 01-1.28.53l-4.72-4.72H4.51c-.88 0-1.704-.507-1.938-1.354A9.01 9.01 0 012.25 12c0-.83.112-1.633.322-2.396C2.806 8.756 3.63 8.25 4.51 8.25H6.75z"
												/>
											</svg>
										{/if}
									</button>
								</Tooltip>

								{#if $config?.features.enable_image_generation && !readOnly}
									<Tooltip content={$i18n.t('Generate Image')} placement="bottom">
										<button
											class="{isLastMessage
												? 'visible'
												: 'invisible group-hover:visible'}  p-1.5 hover:bg-black/5 dark:hover:bg-white/5 rounded-lg dark:hover:text-white hover:text-black transition"
											on:click={() => {
												if (!generatingImage) {
													generateImage(message);
												}
											}}
										>
											{#if generatingImage}
												<svg
													class=" w-4 h-4"
													fill="currentColor"
													viewBox="0 0 24 24"
													xmlns="http://www.w3.org/2000/svg"
													><style>
														.spinner_S1WN {
															animation: spinner_MGfb 0.8s linear infinite;
															animation-delay: -0.8s;
														}
														.spinner_Km9P {
															animation-delay: -0.65s;
														}
														.spinner_JApP {
															animation-delay: -0.5s;
														}
														@keyframes spinner_MGfb {
															93.75%,
															100% {
																opacity: 0.2;
															}
														}
													</style><circle class="spinner_S1WN" cx="4" cy="12" r="3" /><circle
														class="spinner_S1WN spinner_Km9P"
														cx="12"
														cy="12"
														r="3"
													/><circle class="spinner_S1WN spinner_JApP" cx="20" cy="12" r="3" /></svg
												>
											{:else}
												<svg
													xmlns="http://www.w3.org/2000/svg"
													fill="none"
													viewBox="0 0 24 24"
													stroke-width="2.3"
													stroke="currentColor"
													class="w-4 h-4"
												>
													<path
														stroke-linecap="round"
														stroke-linejoin="round"
														d="m2.25 15.75 5.159-5.159a2.25 2.25 0 0 1 3.182 0l5.159 5.159m-1.5-1.5 1.409-1.409a2.25 2.25 0 0 1 3.182 0l2.909 2.909m-18 3.75h16.5a1.5 1.5 0 0 0 1.5-1.5V6a1.5 1.5 0 0 0-1.5-1.5H3.75A1.5 1.5 0 0 0 2.25 6v12a1.5 1.5 0 0 0 1.5 1.5Zm10.5-11.25h.008v.008h-.008V8.25Zm.375 0a.375.375 0 1 1-.75 0 .375.375 0 0 1 .75 0Z"
													/>
												</svg>
											{/if}
										</button>
									</Tooltip>
								{/if}

								{#if message.info}
									<Tooltip
										content={message.info.openai
											? `prompt_tokens: ${message.info.prompt_tokens ?? 'N/A'}<br/>
													completion_tokens: ${message.info.completion_tokens ?? 'N/A'}<br/>
													total_tokens: ${message.info.total_tokens ?? 'N/A'}`
											: `response_token/s: ${
													`${
														Math.round(
															((message.info.eval_count ?? 0) /
																(message.info.eval_duration / 1000000000)) *
																100
														) / 100
													} tokens` ?? 'N/A'
												}<br/>
					prompt_token/s: ${
						Math.round(
							((message.info.prompt_eval_count ?? 0) /
								(message.info.prompt_eval_duration / 1000000000)) *
								100
						) / 100 ?? 'N/A'
					} tokens<br/>
		            total_duration: ${
									Math.round(((message.info.total_duration ?? 0) / 1000000) * 100) / 100 ?? 'N/A'
								}ms<br/>
		            load_duration: ${
									Math.round(((message.info.load_duration ?? 0) / 1000000) * 100) / 100 ?? 'N/A'
								}ms<br/>
		            prompt_eval_count: ${message.info.prompt_eval_count ?? 'N/A'}<br/>
		            prompt_eval_duration: ${
									Math.round(((message.info.prompt_eval_duration ?? 0) / 1000000) * 100) / 100 ??
									'N/A'
								}ms<br/>
		            eval_count: ${message.info.eval_count ?? 'N/A'}<br/>
		            eval_duration: ${
									Math.round(((message.info.eval_duration ?? 0) / 1000000) * 100) / 100 ?? 'N/A'
								}ms<br/>
		            approximate_total: ${approximateToHumanReadable(message.info.total_duration)}`}
										placement="top"
									>
										<Tooltip content={$i18n.t('Generation Info')} placement="bottom">
											<button
												class=" {isLastMessage
													? 'visible'
													: 'invisible group-hover:visible'} p-1.5 hover:bg-black/5 dark:hover:bg-white/5 rounded-lg dark:hover:text-white hover:text-black transition whitespace-pre-wrap"
												on:click={() => {
													console.log(message);
												}}
												id="info-{message.id}"
											>
												<svg
													xmlns="http://www.w3.org/2000/svg"
													fill="none"
													viewBox="0 0 24 24"
													stroke-width="2.3"
													stroke="currentColor"
													class="w-4 h-4"
												>
													<path
														stroke-linecap="round"
														stroke-linejoin="round"
														d="M11.25 11.25l.041-.02a.75.75 0 011.063.852l-.708 2.836a.75.75 0 001.063.853l.041-.021M21 12a9 9 0 11-18 0 9 9 0 0118 0zm-9-3.75h.008v.008H12V8.25z"
													/>
												</svg>
											</button>
										</Tooltip>
									</Tooltip>
								{/if}

								{#if !readOnly}
									<Tooltip content={$i18n.t('Good Response')} placement="bottom">
										<button
											class="{isLastMessage
												? 'visible'
												: 'invisible group-hover:visible'} p-1.5 hover:bg-black/5 dark:hover:bg-white/5 rounded-lg {(message
												?.annotation?.rating ?? null) === 1
												? 'bg-gray-100 dark:bg-gray-800'
												: ''} dark:hover:text-white hover:text-black transition"
											on:click={() => {
												rateMessage(message.id, 1);
												showRateComment = true;

												window.setTimeout(() => {
													document
														.getElementById(`message-feedback-${message.id}`)
														?.scrollIntoView();
												}, 0);
											}}
										>
											<svg
												stroke="currentColor"
												fill="none"
												stroke-width="2.3"
												viewBox="0 0 24 24"
												stroke-linecap="round"
												stroke-linejoin="round"
												class="w-4 h-4"
												xmlns="http://www.w3.org/2000/svg"
												><path
													d="M14 9V5a3 3 0 0 0-3-3l-4 9v11h11.28a2 2 0 0 0 2-1.7l1.38-9a2 2 0 0 0-2-2.3zM7 22H4a2 2 0 0 1-2-2v-7a2 2 0 0 1 2-2h3"
												/></svg
											>
										</button>
									</Tooltip>

									<Tooltip content={$i18n.t('Bad Response')} placement="bottom">
										<button
											class="{isLastMessage
												? 'visible'
												: 'invisible group-hover:visible'} p-1.5 hover:bg-black/5 dark:hover:bg-white/5 rounded-lg {(message
												?.annotation?.rating ?? null) === -1
												? 'bg-gray-100 dark:bg-gray-800'
												: ''} dark:hover:text-white hover:text-black transition"
											on:click={() => {
												rateMessage(message.id, -1);
												showRateComment = true;
												window.setTimeout(() => {
													document
														.getElementById(`message-feedback-${message.id}`)
														?.scrollIntoView();
												}, 0);
											}}
										>
											<svg
												stroke="currentColor"
												fill="none"
												stroke-width="2.3"
												viewBox="0 0 24 24"
												stroke-linecap="round"
												stroke-linejoin="round"
												class="w-4 h-4"
												xmlns="http://www.w3.org/2000/svg"
												><path
													d="M10 15v4a3 3 0 0 0 3 3l4-9V2H5.72a2 2 0 0 0-2 1.7l-1.38 9a2 2 0 0 0 2 2.3zm7-13h2.67A2.31 2.31 0 0 1 22 4v7a2.31 2.31 0 0 1-2.33 2H17"
												/></svg
											>
										</button>
									</Tooltip>

									{#if isLastMessage}
										<Tooltip content={$i18n.t('Continue Response')} placement="bottom">
											<button
												type="button"
												class="{isLastMessage
													? 'visible'
													: 'invisible group-hover:visible'} p-1.5 hover:bg-black/5 dark:hover:bg-white/5 rounded-lg dark:hover:text-white hover:text-black transition regenerate-response-button"
												on:click={() => {
													continueGeneration();
												}}
											>
												<svg
													xmlns="http://www.w3.org/2000/svg"
													fill="none"
													viewBox="0 0 24 24"
													stroke-width="2.3"
													stroke="currentColor"
													class="w-4 h-4"
												>
													<path
														stroke-linecap="round"
														stroke-linejoin="round"
														d="M21 12a9 9 0 1 1-18 0 9 9 0 0 1 18 0Z"
													/>
													<path
														stroke-linecap="round"
														stroke-linejoin="round"
														d="M15.91 11.672a.375.375 0 0 1 0 .656l-5.603 3.113a.375.375 0 0 1-.557-.328V8.887c0-.286.307-.466.557-.327l5.603 3.112Z"
													/>
												</svg>
											</button>
										</Tooltip>

										<Tooltip content={$i18n.t('Regenerate')} placement="bottom">
											<button
												type="button"
												class="{isLastMessage
													? 'visible'
													: 'invisible group-hover:visible'} p-1.5 hover:bg-black/5 dark:hover:bg-white/5 rounded-lg dark:hover:text-white hover:text-black transition regenerate-response-button"
												on:click={() => {
													showRateComment = false;
													regenerateResponse(message);
												}}
											>
												<svg
													xmlns="http://www.w3.org/2000/svg"
													fill="none"
													viewBox="0 0 24 24"
													stroke-width="2.3"
													stroke="currentColor"
													class="w-4 h-4"
												>
													<path
														stroke-linecap="round"
														stroke-linejoin="round"
														d="M16.023 9.348h4.992v-.001M2.985 19.644v-4.992m0 0h4.992m-4.993 0l3.181 3.183a8.25 8.25 0 0013.803-3.7M4.031 9.865a8.25 8.25 0 0113.803-3.7l3.181 3.182m0-4.991v4.99"
													/>
												</svg>
											</button>
										</Tooltip>

										{#each model?.actions ?? [] as action}
											<Tooltip content={action.name} placement="bottom">
												<button
													type="button"
													class="{isLastMessage
														? 'visible'
														: 'invisible group-hover:visible'} p-1.5 hover:bg-black/5 dark:hover:bg-white/5 rounded-lg dark:hover:text-white hover:text-black transition regenerate-response-button"
													on:click={() => {
														dispatch('action', action.id);
													}}
												>
													{#if action.icon_url}
														<img
															src={action.icon_url}
															class="w-4 h-4 {action.icon_url.includes('svg')
																? 'dark:invert-[80%]'
																: ''}"
															style="fill: currentColor;"
															alt={action.name}
														/>
													{:else}
														<Sparkles strokeWidth="2.1" className="size-4" />
													{/if}
												</button>
											</Tooltip>
										{/each}
									{/if}
								{/if}
							{/if}
						</div>
					{/if}

					{#if message.done && showRateComment}
						<RateComment
							messageId={message.id}
							bind:show={showRateComment}
							bind:message
							on:submit={() => {
								updateChatMessages();
							}}
						/>
					{/if}
				{/if}
			</div>
		</div>
	</div>
{/key}

<style>
	.buttons::-webkit-scrollbar {
		display: none; /* for Chrome, Safari and Opera */
	}

	.buttons {
		-ms-overflow-style: none; /* IE and Edge */
		scrollbar-width: none; /* Firefox */
	}
</style><|MERGE_RESOLUTION|>--- conflicted
+++ resolved
@@ -93,49 +93,6 @@
 		}
 	})();
 
-<<<<<<< HEAD
-	$: if (message?.done ?? false) {
-		renderLatex();
-	}
-
-	const renderLatex = async () => {
-		try {
-			const chatMessageContainer = document.getElementById(`message-${message.id}`);
-			if (!chatMessageContainer) {
-				console.warn(`未找到 id 为 'message-${message.id}' 的元素。`);
-				return;
-			}
-
-			const chatMessageElements = chatMessageContainer.getElementsByClassName('chat-assistant');
-			if (!chatMessageElements || chatMessageElements.length === 0) {
-				console.warn(`在容器中未找到带有 'chat-assistant' 类的元素。`);
-				return;
-			}
-
-			for (const element of chatMessageElements) {
-				try {
-					auto_render(element, {
-						delimiters: [
-							{ left: '$$', right: '$$', display: true },
-							{ left: '$', right: '$', display: false },
-							{ left: '\\pu{', right: '}', display: false },
-							{ left: '\\ce{', right: '}', display: false },
-							{ left: '\\(', right: '\\)', display: false },
-							{ left: '\\[', right: '\\]', display: true }
-						],
-						throwOnError: false
-					});
-				} catch (err) {
-					console.error(`渲染 LaTeX 时出错，元素：`, element, err);
-				}
-			}
-		} catch (err) {
-			console.error('renderLatex 函数中的错误:', err);
-		}
-	};
-
-=======
->>>>>>> 609a42c2
 	const playAudio = (idx) => {
 		return new Promise((res) => {
 			speakingIdx = idx;
@@ -359,7 +316,7 @@
 						{#each message.files as file}
 							<div>
 								{#if file.type === 'image'}
-									<Image src={file.url} isMarkdown={false} />
+									<Image src={file.url} />
 								{/if}
 							</div>
 						{/each}
