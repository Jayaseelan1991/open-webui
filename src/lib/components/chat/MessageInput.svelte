<script lang="ts">
	import { toast } from 'svelte-sonner';
	import { onMount, tick, getContext } from 'svelte';
	import { mobile, modelfiles, settings, showSidebar } from '$lib/stores';
	import { blobToFile, calculateSHA256, findWordIndices } from '$lib/utils';

	import {
		uploadDocToVectorDB,
		uploadWebToVectorDB,
		uploadYoutubeTranscriptionToVectorDB
	} from '$lib/apis/rag';
	import { SUPPORTED_FILE_TYPE, SUPPORTED_FILE_EXTENSIONS, WEBUI_BASE_URL } from '$lib/constants';

	import { transcribeAudio } from '$lib/apis/audio';

	import Prompts from './MessageInput/PromptCommands.svelte';
	import Suggestions from './MessageInput/Suggestions.svelte';
	import AddFilesPlaceholder from '../AddFilesPlaceholder.svelte';
	import Documents from './MessageInput/Documents.svelte';
	import Models from './MessageInput/Models.svelte';
	import Tooltip from '../common/Tooltip.svelte';
	import XMark from '$lib/components/icons/XMark.svelte';

	const i18n = getContext('i18n');

	export let submitPrompt: Function;
	export let stopResponse: Function;

	export let autoScroll = true;
	export let selectedModel = '';

	let chatTextAreaElement: HTMLTextAreaElement;
	let filesInputElement;

	let promptsElement;
	let documentsElement;
	let modelsElement;

	let inputFiles;
	let dragged = false;

	let user = null;
	let chatInputPlaceholder = '';

	export let files = [];

	export let fileUploadEnabled = true;
	export let speechRecognitionEnabled = true;

	export let prompt = '';
	export let messages = [];

	let speechRecognition;

	$: if (prompt) {
		if (chatTextAreaElement) {
			chatTextAreaElement.style.height = '';
			chatTextAreaElement.style.height = Math.min(chatTextAreaElement.scrollHeight, 200) + 'px';
		}
	}

	let mediaRecorder;
	let audioChunks = [];
	let isRecording = false;
	const MIN_DECIBELS = -45;

	const scrollToBottom = () => {
		const element = document.getElementById('messages-container');
		element.scrollTop = element.scrollHeight;
	};

	const startRecording = async () => {
		const stream = await navigator.mediaDevices.getUserMedia({ audio: true });
		mediaRecorder = new MediaRecorder(stream);
		mediaRecorder.onstart = () => {
			isRecording = true;
			console.log('Recording started');
		};
		mediaRecorder.ondataavailable = (event) => audioChunks.push(event.data);
		mediaRecorder.onstop = async () => {
			isRecording = false;
			console.log('Recording stopped');

			// Create a blob from the audio chunks
			const audioBlob = new Blob(audioChunks, { type: 'audio/wav' });

			const file = blobToFile(audioBlob, 'recording.wav');

			const res = await transcribeAudio(localStorage.token, file).catch((error) => {
				toast.error(error);
				return null;
			});

			if (res) {
				prompt = res.text;
				await tick();
				chatTextAreaElement?.focus();

				if (prompt !== '' && $settings?.speechAutoSend === true) {
					submitPrompt(prompt, user);
				}
			}

			// saveRecording(audioBlob);
			audioChunks = [];
		};

		// Start recording
		mediaRecorder.start();

		// Monitor silence
		monitorSilence(stream);
	};

	const monitorSilence = (stream) => {
		const audioContext = new AudioContext();
		const audioStreamSource = audioContext.createMediaStreamSource(stream);
		const analyser = audioContext.createAnalyser();
		analyser.minDecibels = MIN_DECIBELS;
		audioStreamSource.connect(analyser);

		const bufferLength = analyser.frequencyBinCount;
		const domainData = new Uint8Array(bufferLength);

		let lastSoundTime = Date.now();

		const detectSound = () => {
			analyser.getByteFrequencyData(domainData);

			if (domainData.some((value) => value > 0)) {
				lastSoundTime = Date.now();
			}

			if (isRecording && Date.now() - lastSoundTime > 3000) {
				mediaRecorder.stop();
				audioContext.close();
				return;
			}

			window.requestAnimationFrame(detectSound);
		};

		window.requestAnimationFrame(detectSound);
	};

	const saveRecording = (blob) => {
		const url = URL.createObjectURL(blob);
		const a = document.createElement('a');
		document.body.appendChild(a);
		a.style = 'display: none';
		a.href = url;
		a.download = 'recording.wav';
		a.click();
		window.URL.revokeObjectURL(url);
	};

	const speechRecognitionHandler = () => {
		// Check if SpeechRecognition is supported

		if (isRecording) {
			if (speechRecognition) {
				speechRecognition.stop();
			}

			if (mediaRecorder) {
				mediaRecorder.stop();
			}
		} else {
			isRecording = true;

			if ($settings?.audio?.STTEngine ?? '' !== '') {
				startRecording();
			} else {
				if ('SpeechRecognition' in window || 'webkitSpeechRecognition' in window) {
					// Create a SpeechRecognition object
					speechRecognition = new (window.SpeechRecognition || window.webkitSpeechRecognition)();

					// Set continuous to true for continuous recognition
					speechRecognition.continuous = true;

					// Set the timeout for turning off the recognition after inactivity (in milliseconds)
					const inactivityTimeout = 3000; // 3 seconds

					let timeoutId;
					// Start recognition
					speechRecognition.start();

					// Event triggered when speech is recognized
					speechRecognition.onresult = async (event) => {
						// Clear the inactivity timeout
						clearTimeout(timeoutId);

						// Handle recognized speech
						console.log(event);
						const transcript = event.results[Object.keys(event.results).length - 1][0].transcript;

						prompt = `${prompt}${transcript}`;

						await tick();
						chatTextAreaElement?.focus();

						// Restart the inactivity timeout
						timeoutId = setTimeout(() => {
							console.log('Speech recognition turned off due to inactivity.');
							speechRecognition.stop();
						}, inactivityTimeout);
					};

					// Event triggered when recognition is ended
					speechRecognition.onend = function () {
						// Restart recognition after it ends
						console.log('recognition ended');
						isRecording = false;
						if (prompt !== '' && $settings?.speechAutoSend === true) {
							submitPrompt(prompt, user);
						}
					};

					// Event triggered when an error occurs
					speechRecognition.onerror = function (event) {
						console.log(event);
						toast.error($i18n.t(`Speech recognition error: {{error}}`, { error: event.error }));
						isRecording = false;
					};
				} else {
					toast.error($i18n.t('SpeechRecognition API is not supported in this browser.'));
				}
			}
		}
	};

	const uploadDoc = async (file) => {
		console.log(file);

		const doc = {
			type: 'doc',
			name: file.name,
			collection_name: '',
			upload_status: false,
			error: ''
		};

		try {
			files = [...files, doc];

			if (['audio/mpeg', 'audio/wav'].includes(file['type'])) {
				const res = await transcribeAudio(localStorage.token, file).catch((error) => {
					toast.error(error);
					return null;
				});

				if (res) {
					console.log(res);
					const blob = new Blob([res.text], { type: 'text/plain' });
					file = blobToFile(blob, `${file.name}.txt`);
				}
			}

			const res = await uploadDocToVectorDB(localStorage.token, '', file);

			if (res) {
				doc.upload_status = true;
				doc.collection_name = res.collection_name;
				files = files;
			}
		} catch (e) {
			// Remove the failed doc from the files array
			files = files.filter((f) => f.name !== file.name);
			toast.error(e);
		}
	};

	const uploadWeb = async (url) => {
		console.log(url);

		const doc = {
			type: 'doc',
			name: url,
			collection_name: '',
			upload_status: false,
			url: url,
			error: ''
		};

		try {
			files = [...files, doc];
			const res = await uploadWebToVectorDB(localStorage.token, '', url);

			if (res) {
				doc.upload_status = true;
				doc.collection_name = res.collection_name;
				files = files;
			}
		} catch (e) {
			// Remove the failed doc from the files array
			files = files.filter((f) => f.name !== url);
			toast.error(e);
		}
	};

	const uploadYoutubeTranscription = async (url) => {
		console.log(url);

		const doc = {
			type: 'doc',
			name: url,
			collection_name: '',
			upload_status: false,
			url: url,
			error: ''
		};

		try {
			files = [...files, doc];
			const res = await uploadYoutubeTranscriptionToVectorDB(localStorage.token, url);

			if (res) {
				doc.upload_status = true;
				doc.collection_name = res.collection_name;
				files = files;
			}
		} catch (e) {
			// Remove the failed doc from the files array
			files = files.filter((f) => f.name !== url);
			toast.error(e);
		}
	};

	onMount(() => {
		window.setTimeout(() => chatTextAreaElement?.focus(), 0);

		const dropZone = document.querySelector('body');

		const handleKeyDown = (event: KeyboardEvent) => {
			if (event.key === 'Escape') {
				console.log('Escape');
				dragged = false;
			}
		};

		const onDragOver = (e) => {
			e.preventDefault();
			dragged = true;
		};

		const onDragLeave = () => {
			dragged = false;
		};

		const onDrop = async (e) => {
			e.preventDefault();
			console.log(e);

			if (e.dataTransfer?.files) {
				const inputFiles = Array.from(e.dataTransfer?.files);

				if (inputFiles && inputFiles.length > 0) {
					inputFiles.forEach((file) => {
						console.log(file, file.name.split('.').at(-1));
						if (['image/gif', 'image/webp', 'image/jpeg', 'image/png'].includes(file['type'])) {
							let reader = new FileReader();
							reader.onload = (event) => {
								files = [
									...files,
									{
										type: 'image',
										url: `${event.target.result}`
									}
								];
							};
							reader.readAsDataURL(file);
						} else if (
							SUPPORTED_FILE_TYPE.includes(file['type']) ||
							SUPPORTED_FILE_EXTENSIONS.includes(file.name.split('.').at(-1))
						) {
							uploadDoc(file);
						} else {
							toast.error(
								$i18n.t(
									`Unknown File Type '{{file_type}}', but accepting and treating as plain text`,
									{ file_type: file['type'] }
								)
							);
							uploadDoc(file);
						}
					});
				} else {
					toast.error($i18n.t(`File not found.`));
				}
			}

			dragged = false;
		};

		window.addEventListener('keydown', handleKeyDown);

		dropZone?.addEventListener('dragover', onDragOver);
		dropZone?.addEventListener('drop', onDrop);
		dropZone?.addEventListener('dragleave', onDragLeave);

		return () => {
			window.removeEventListener('keydown', handleKeyDown);

			dropZone?.removeEventListener('dragover', onDragOver);
			dropZone?.removeEventListener('drop', onDrop);
			dropZone?.removeEventListener('dragleave', onDragLeave);
		};
	});
</script>

{#if dragged}
	<div
		class="fixed {$showSidebar
			? 'left-0 md:left-[260px] md:w-[calc(100%-260px)]'
			: 'left-0'}  w-full h-full flex z-50 touch-none pointer-events-none"
		id="dropzone"
		role="region"
		aria-label="Drag and Drop Container"
	>
		<div class="absolute w-full h-full backdrop-blur bg-gray-800/40 flex justify-center">
			<div class="m-auto pt-64 flex flex-col justify-center">
				<div class="max-w-md">
					<AddFilesPlaceholder />
				</div>
			</div>
		</div>
	</div>
{/if}

<div class="fixed bottom-0 {$showSidebar ? 'left-0 md:left-[260px]' : 'left-0'} right-0">
	<div class="w-full">
		<div class="px-2.5 md:px-16 -mb-0.5 mx-auto inset-x-0 bg-transparent flex justify-center">
			<div class="flex flex-col max-w-5xl w-full">
				<div class="relative">
					{#if autoScroll === false && messages.length > 0}
						<div class=" absolute -top-12 left-0 right-0 flex justify-center z-30">
							<button
								class=" bg-white border border-gray-100 dark:border-none dark:bg-white/20 p-1.5 rounded-full"
								on:click={() => {
									autoScroll = true;
									scrollToBottom();
								}}
							>
								<svg
									xmlns="http://www.w3.org/2000/svg"
									viewBox="0 0 20 20"
									fill="currentColor"
									class="w-5 h-5"
								>
									<path
										fill-rule="evenodd"
										d="M10 3a.75.75 0 01.75.75v10.638l3.96-4.158a.75.75 0 111.08 1.04l-5.25 5.5a.75.75 0 01-1.08 0l-5.25-5.5a.75.75 0 111.08-1.04l3.96 4.158V3.75A.75.75 0 0110 3z"
										clip-rule="evenodd"
									/>
								</svg>
							</button>
						</div>
					{/if}
				</div>

				<div class="w-full relative">
					{#if prompt.charAt(0) === '/'}
						<Prompts bind:this={promptsElement} bind:prompt />
					{:else if prompt.charAt(0) === '#'}
						<Documents
							bind:this={documentsElement}
							bind:prompt
							on:youtube={(e) => {
								console.log(e);
								uploadYoutubeTranscription(e.detail);
							}}
							on:url={(e) => {
								console.log(e);
								uploadWeb(e.detail);
							}}
							on:select={(e) => {
								console.log(e);
								files = [
									...files,
									{
										type: e?.detail?.type ?? 'doc',
										...e.detail,
										upload_status: true
									}
								];
							}}
						/>
					{/if}

					<Models
						bind:this={modelsElement}
						bind:prompt
						bind:user
						bind:chatInputPlaceholder
						{messages}
						on:select={(e) => {
							selectedModel = e.detail;
							chatTextAreaElement?.focus();
						}}
					/>

					{#if selectedModel !== ''}
						<div
							class="px-3 py-2.5 text-left w-full flex justify-between items-center absolute bottom-0 left-0 right-0 bg-gradient-to-t from-50% from-white dark:from-gray-900"
						>
							<div class="flex items-center gap-2 text-sm dark:text-gray-500">
								<img
									crossorigin="anonymous"
									alt="model profile"
									class="size-5 max-w-[28px] object-cover rounded-full"
									src={$modelfiles.find((modelfile) => modelfile.tagName === selectedModel.id)
										?.imageUrl ??
										($i18n.language === 'dg-DG'
											? `/doge.png`
											: `${WEBUI_BASE_URL}/static/favicon.png`)}
								/>
								<div>
									Talking to <span class=" font-medium">{selectedModel.name} </span>
								</div>
							</div>
							<div>
								<button
									class="flex items-center"
									on:click={() => {
										selectedModel = '';
									}}
								>
									<XMark />
								</button>
							</div>
						</div>
					{/if}
				</div>
			</div>
		</div>

		<div class="bg-white dark:bg-gray-900">
			<div class="max-w-6xl px-2.5 md:px-16 mx-auto inset-x-0">
				<div class=" pb-2">
					<input
						bind:this={filesInputElement}
						bind:files={inputFiles}
						type="file"
						hidden
						multiple
						on:change={async () => {
							if (inputFiles && inputFiles.length > 0) {
								const _inputFiles = Array.from(inputFiles);
								_inputFiles.forEach((file) => {
<<<<<<< HEAD
									if (['image/gif', 'image/webp', 'image/jpeg', 'image/png'].includes(file['type'])) {
=======
									if (
										['image/gif', 'image/webp', 'image/jpeg', 'image/png'].includes(file['type'])
									) {
>>>>>>> 7068ea92
										let reader = new FileReader();
										reader.onload = (event) => {
											files = [
												...files,
												{
													type: 'image',
													url: `${event.target.result}`
												}
											];
											inputFiles = null;
											filesInputElement.value = '';
										};
										reader.readAsDataURL(file);
									} else if (
										SUPPORTED_FILE_TYPE.includes(file['type']) ||
										SUPPORTED_FILE_EXTENSIONS.includes(file.name.split('.').at(-1))
									) {
										uploadDoc(file);
										filesInputElement.value = '';
									} else {
										toast.error(
											$i18n.t(
												`Unknown File Type '{{file_type}}', but accepting and treating as plain text`,
												{ file_type: file['type'] }
											)
										);
										uploadDoc(file);
										filesInputElement.value = '';
									}
								});
							} else {
								toast.error($i18n.t(`File not found.`));
							}
						}}
					/>
					<form
						dir={$settings?.chatDirection ?? 'LTR'}
						class=" flex flex-col relative w-full rounded-3xl px-1.5 bg-gray-50 dark:bg-gray-850 dark:text-gray-100"
						on:submit|preventDefault={() => {
							submitPrompt(prompt, user);
						}}
					>
						{#if files.length > 0}
							<div class="mx-2 mt-2 mb-1 flex flex-wrap gap-2">
								{#each files as file, fileIdx}
									<div class=" relative group">
										{#if file.type === 'image'}
											<img src={file.url} alt="input" class=" h-16 w-16 rounded-xl object-cover" />
										{:else if file.type === 'doc'}
											<div
												class="h-16 w-[15rem] flex items-center space-x-3 px-2.5 dark:bg-gray-600 rounded-xl border border-gray-200 dark:border-none"
											>
												<div class="p-2.5 bg-red-400 text-white rounded-lg">
													{#if file.upload_status}
														<svg
															xmlns="http://www.w3.org/2000/svg"
															viewBox="0 0 24 24"
															fill="currentColor"
															class="w-6 h-6"
														>
															<path
																fill-rule="evenodd"
																d="M5.625 1.5c-1.036 0-1.875.84-1.875 1.875v17.25c0 1.035.84 1.875 1.875 1.875h12.75c1.035 0 1.875-.84 1.875-1.875V12.75A3.75 3.75 0 0 0 16.5 9h-1.875a1.875 1.875 0 0 1-1.875-1.875V5.25A3.75 3.75 0 0 0 9 1.5H5.625ZM7.5 15a.75.75 0 0 1 .75-.75h7.5a.75.75 0 0 1 0 1.5h-7.5A.75.75 0 0 1 7.5 15Zm.75 2.25a.75.75 0 0 0 0 1.5H12a.75.75 0 0 0 0-1.5H8.25Z"
																clip-rule="evenodd"
															/>
															<path
																d="M12.971 1.816A5.23 5.23 0 0 1 14.25 5.25v1.875c0 .207.168.375.375.375H16.5a5.23 5.23 0 0 1 3.434 1.279 9.768 9.768 0 0 0-6.963-6.963Z"
															/>
														</svg>
													{:else}
														<svg
															class=" w-6 h-6 translate-y-[0.5px]"
															fill="currentColor"
															viewBox="0 0 24 24"
															xmlns="http://www.w3.org/2000/svg"
															><style>
																.spinner_qM83 {
																	animation: spinner_8HQG 1.05s infinite;
																}
																.spinner_oXPr {
																	animation-delay: 0.1s;
																}
																.spinner_ZTLf {
																	animation-delay: 0.2s;
																}
																@keyframes spinner_8HQG {
																	0%,
																	57.14% {
																		animation-timing-function: cubic-bezier(0.33, 0.66, 0.66, 1);
																		transform: translate(0);
																	}
																	28.57% {
																		animation-timing-function: cubic-bezier(0.33, 0, 0.66, 0.33);
																		transform: translateY(-6px);
																	}
																	100% {
																		transform: translate(0);
																	}
																}
															</style><circle class="spinner_qM83" cx="4" cy="12" r="2.5" /><circle
																class="spinner_qM83 spinner_oXPr"
																cx="12"
																cy="12"
																r="2.5"
															/><circle
																class="spinner_qM83 spinner_ZTLf"
																cx="20"
																cy="12"
																r="2.5"
															/></svg
														>
													{/if}
												</div>

												<div class="flex flex-col justify-center -space-y-0.5">
													<div class=" dark:text-gray-100 text-sm font-medium line-clamp-1">
														{file.name}
													</div>

													<div class=" text-gray-500 text-sm">{$i18n.t('Document')}</div>
												</div>
											</div>
										{:else if file.type === 'collection'}
											<div
												class="h-16 w-[15rem] flex items-center space-x-3 px-2.5 dark:bg-gray-600 rounded-xl border border-gray-200 dark:border-none"
											>
												<div class="p-2.5 bg-red-400 text-white rounded-lg">
													<svg
														xmlns="http://www.w3.org/2000/svg"
														viewBox="0 0 24 24"
														fill="currentColor"
														class="w-6 h-6"
													>
														<path
															d="M7.5 3.375c0-1.036.84-1.875 1.875-1.875h.375a3.75 3.75 0 0 1 3.75 3.75v1.875C13.5 8.161 14.34 9 15.375 9h1.875A3.75 3.75 0 0 1 21 12.75v3.375C21 17.16 20.16 18 19.125 18h-9.75A1.875 1.875 0 0 1 7.5 16.125V3.375Z"
														/>
														<path
															d="M15 5.25a5.23 5.23 0 0 0-1.279-3.434 9.768 9.768 0 0 1 6.963 6.963A5.23 5.23 0 0 0 17.25 7.5h-1.875A.375.375 0 0 1 15 7.125V5.25ZM4.875 6H6v10.125A3.375 3.375 0 0 0 9.375 19.5H16.5v1.125c0 1.035-.84 1.875-1.875 1.875h-9.75A1.875 1.875 0 0 1 3 20.625V7.875C3 6.839 3.84 6 4.875 6Z"
														/>
													</svg>
												</div>

												<div class="flex flex-col justify-center -space-y-0.5">
													<div class=" dark:text-gray-100 text-sm font-medium line-clamp-1">
														{file?.title ?? `#${file.name}`}
													</div>

													<div class=" text-gray-500 text-sm">{$i18n.t('Collection')}</div>
												</div>
											</div>
										{/if}

										<div class=" absolute -top-1 -right-1">
											<button
												class=" bg-gray-400 text-white border border-white rounded-full group-hover:visible invisible transition"
												type="button"
												on:click={() => {
													files.splice(fileIdx, 1);
													files = files;
												}}
											>
												<svg
													xmlns="http://www.w3.org/2000/svg"
													viewBox="0 0 20 20"
													fill="currentColor"
													class="w-4 h-4"
												>
													<path
														d="M6.28 5.22a.75.75 0 00-1.06 1.06L8.94 10l-3.72 3.72a.75.75 0 101.06 1.06L10 11.06l3.72 3.72a.75.75 0 101.06-1.06L11.06 10l3.72-3.72a.75.75 0 00-1.06-1.06L10 8.94 6.28 5.22z"
													/>
												</svg>
											</button>
										</div>
									</div>
								{/each}
							</div>
						{/if}

						<div class=" flex">
							{#if fileUploadEnabled}
								<div class=" self-end mb-2 ml-1">
									<Tooltip content={$i18n.t('Upload files')}>
										<button
											class="bg-gray-50 hover:bg-gray-100 text-gray-800 dark:bg-gray-850 dark:text-white dark:hover:bg-gray-800 transition rounded-full p-1.5"
											type="button"
											on:click={() => {
												filesInputElement.click();
											}}
										>
											<svg
												xmlns="http://www.w3.org/2000/svg"
												viewBox="0 0 16 16"
												fill="currentColor"
												class="w-[1.2rem] h-[1.2rem]"
											>
												<path
													d="M8.75 3.75a.75.75 0 0 0-1.5 0v3.5h-3.5a.75.75 0 0 0 0 1.5h3.5v3.5a.75.75 0 0 0 1.5 0v-3.5h3.5a.75.75 0 0 0 0-1.5h-3.5v-3.5Z"
												/>
											</svg>
										</button>
									</Tooltip>
								</div>
							{/if}

							<textarea
								id="chat-textarea"
								bind:this={chatTextAreaElement}
								class="scrollbar-hidden bg-gray-50 dark:bg-gray-850 dark:text-gray-100 outline-none w-full py-3 px-3 {fileUploadEnabled
									? ''
									: ' pl-4'} rounded-xl resize-none h-[48px]"
								placeholder={chatInputPlaceholder !== ''
									? chatInputPlaceholder
									: isRecording
									? $i18n.t('Listening...')
									: $i18n.t('Send a Message')}
								bind:value={prompt}
								on:keypress={(e) => {
									if (
										!$mobile ||
										!(
											'ontouchstart' in window ||
											navigator.maxTouchPoints > 0 ||
											navigator.msMaxTouchPoints > 0
										)
									) {
										if (e.keyCode == 13 && !e.shiftKey) {
											e.preventDefault();
										}
										if (prompt !== '' && e.keyCode == 13 && !e.shiftKey) {
											submitPrompt(prompt, user);
										}
									}
								}}
								on:keydown={async (e) => {
									const isCtrlPressed = e.ctrlKey || e.metaKey; // metaKey is for Cmd key on Mac

									// Check if Ctrl + R is pressed
									if (prompt === '' && isCtrlPressed && e.key.toLowerCase() === 'r') {
										e.preventDefault();
										console.log('regenerate');

										const regenerateButton = [
											...document.getElementsByClassName('regenerate-response-button')
										]?.at(-1);

										regenerateButton?.click();
									}

									if (prompt === '' && e.key == 'ArrowUp') {
										e.preventDefault();

										const userMessageElement = [
											...document.getElementsByClassName('user-message')
										]?.at(-1);

										const editButton = [
											...document.getElementsByClassName('edit-user-message-button')
										]?.at(-1);

										console.log(userMessageElement);

										userMessageElement.scrollIntoView({ block: 'center' });
										editButton?.click();
									}

									if (['/', '#', '@'].includes(prompt.charAt(0)) && e.key === 'ArrowUp') {
										e.preventDefault();

										(promptsElement || documentsElement || modelsElement).selectUp();

										const commandOptionButton = [
											...document.getElementsByClassName('selected-command-option-button')
										]?.at(-1);
										commandOptionButton.scrollIntoView({ block: 'center' });
									}

									if (['/', '#', '@'].includes(prompt.charAt(0)) && e.key === 'ArrowDown') {
										e.preventDefault();

										(promptsElement || documentsElement || modelsElement).selectDown();

										const commandOptionButton = [
											...document.getElementsByClassName('selected-command-option-button')
										]?.at(-1);
										commandOptionButton.scrollIntoView({ block: 'center' });
									}

									if (['/', '#', '@'].includes(prompt.charAt(0)) && e.key === 'Enter') {
										e.preventDefault();

										const commandOptionButton = [
											...document.getElementsByClassName('selected-command-option-button')
										]?.at(-1);

										if (commandOptionButton) {
											commandOptionButton?.click();
										} else {
											document.getElementById('send-message-button')?.click();
										}
									}

									if (['/', '#', '@'].includes(prompt.charAt(0)) && e.key === 'Tab') {
										e.preventDefault();

										const commandOptionButton = [
											...document.getElementsByClassName('selected-command-option-button')
										]?.at(-1);

										commandOptionButton?.click();
									} else if (e.key === 'Tab') {
										const words = findWordIndices(prompt);

										if (words.length > 0) {
											const word = words.at(0);
											const fullPrompt = prompt;

											prompt = prompt.substring(0, word?.endIndex + 1);
											await tick();

											e.target.scrollTop = e.target.scrollHeight;
											prompt = fullPrompt;
											await tick();

											e.preventDefault();
											e.target.setSelectionRange(word?.startIndex, word.endIndex + 1);
										}

										e.target.style.height = '';
										e.target.style.height = Math.min(e.target.scrollHeight, 200) + 'px';
									}

									if (e.key === 'Escape') {
										console.log('Escape');
										selectedModel = '';
									}
								}}
								rows="1"
								on:input={(e) => {
									e.target.style.height = '';
									e.target.style.height = Math.min(e.target.scrollHeight, 200) + 'px';
									user = null;
								}}
								on:focus={(e) => {
									e.target.style.height = '';
									e.target.style.height = Math.min(e.target.scrollHeight, 200) + 'px';
								}}
								on:paste={(e) => {
									const clipboardData = e.clipboardData || window.clipboardData;

									if (clipboardData && clipboardData.items) {
										for (const item of clipboardData.items) {
											if (item.type.indexOf('image') !== -1) {
												const blob = item.getAsFile();
												const reader = new FileReader();

												reader.onload = function (e) {
													files = [
														...files,
														{
															type: 'image',
															url: `${e.target.result}`
														}
													];
												};

												reader.readAsDataURL(blob);
											}
										}
									}
								}}
							/>

							<div class="self-end mb-2 flex space-x-1 mr-1">
								{#if messages.length == 0 || messages.at(-1).done == true}
									<Tooltip content={$i18n.t('Record voice')}>
										{#if speechRecognitionEnabled}
											<button
												id="voice-input-button"
												class=" text-gray-600 dark:text-gray-300 hover:bg-gray-50 dark:hover:bg-gray-850 transition rounded-full p-1.5 mr-0.5 self-center"
												type="button"
												on:click={() => {
													speechRecognitionHandler();
												}}
											>
												{#if isRecording}
													<svg
														class=" w-5 h-5 translate-y-[0.5px]"
														fill="currentColor"
														viewBox="0 0 24 24"
														xmlns="http://www.w3.org/2000/svg"
														><style>
															.spinner_qM83 {
																animation: spinner_8HQG 1.05s infinite;
															}
															.spinner_oXPr {
																animation-delay: 0.1s;
															}
															.spinner_ZTLf {
																animation-delay: 0.2s;
															}
															@keyframes spinner_8HQG {
																0%,
																57.14% {
																	animation-timing-function: cubic-bezier(0.33, 0.66, 0.66, 1);
																	transform: translate(0);
																}
																28.57% {
																	animation-timing-function: cubic-bezier(0.33, 0, 0.66, 0.33);
																	transform: translateY(-6px);
																}
																100% {
																	transform: translate(0);
																}
															}
														</style><circle class="spinner_qM83" cx="4" cy="12" r="2.5" /><circle
															class="spinner_qM83 spinner_oXPr"
															cx="12"
															cy="12"
															r="2.5"
														/><circle
															class="spinner_qM83 spinner_ZTLf"
															cx="20"
															cy="12"
															r="2.5"
														/></svg
													>
												{:else}
													<svg
														xmlns="http://www.w3.org/2000/svg"
														viewBox="0 0 20 20"
														fill="currentColor"
														class="w-5 h-5 translate-y-[0.5px]"
													>
														<path d="M7 4a3 3 0 016 0v6a3 3 0 11-6 0V4z" />
														<path
															d="M5.5 9.643a.75.75 0 00-1.5 0V10c0 3.06 2.29 5.585 5.25 5.954V17.5h-1.5a.75.75 0 000 1.5h4.5a.75.75 0 000-1.5h-1.5v-1.546A6.001 6.001 0 0016 10v-.357a.75.75 0 00-1.5 0V10a4.5 4.5 0 01-9 0v-.357z"
														/>
													</svg>
												{/if}
											</button>
										{/if}
									</Tooltip>

									<Tooltip content={$i18n.t('Send message')}>
										<button
											id="send-message-button"
											class="{prompt !== ''
												? 'bg-black text-white hover:bg-gray-900 dark:bg-white dark:text-black dark:hover:bg-gray-100 '
												: 'text-white bg-gray-200 dark:text-gray-900 dark:bg-gray-700 disabled'} transition rounded-full p-1.5 self-center"
											type="submit"
											disabled={prompt === ''}
										>
											<svg
												xmlns="http://www.w3.org/2000/svg"
												viewBox="0 0 16 16"
												fill="currentColor"
												class="w-5 h-5"
											>
												<path
													fill-rule="evenodd"
													d="M8 14a.75.75 0 0 1-.75-.75V4.56L4.03 7.78a.75.75 0 0 1-1.06-1.06l4.5-4.5a.75.75 0 0 1 1.06 0l4.5 4.5a.75.75 0 0 1-1.06 1.06L8.75 4.56v8.69A.75.75 0 0 1 8 14Z"
													clip-rule="evenodd"
												/>
											</svg>
										</button>
									</Tooltip>
								{:else}
									<button
										class="bg-white hover:bg-gray-100 text-gray-800 dark:bg-gray-700 dark:text-white dark:hover:bg-gray-800 transition rounded-full p-1.5"
										on:click={stopResponse}
									>
										<svg
											xmlns="http://www.w3.org/2000/svg"
											viewBox="0 0 24 24"
											fill="currentColor"
											class="w-5 h-5"
										>
											<path
												fill-rule="evenodd"
												d="M2.25 12c0-5.385 4.365-9.75 9.75-9.75s9.75 4.365 9.75 9.75-4.365 9.75-9.75 9.75S2.25 17.385 2.25 12zm6-2.438c0-.724.588-1.312 1.313-1.312h4.874c.725 0 1.313.588 1.313 1.313v4.874c0 .725-.588 1.313-1.313 1.313H9.564a1.312 1.312 0 01-1.313-1.313V9.564z"
												clip-rule="evenodd"
											/>
										</svg>
									</button>
								{/if}
							</div>
						</div>
					</form>

					<div class="mt-1.5 text-xs text-gray-500 text-center">
						{$i18n.t('LLMs can make mistakes. Verify important information.')}
					</div>
				</div>
			</div>
		</div>
	</div>
</div>

<style>
	.scrollbar-hidden:active::-webkit-scrollbar-thumb,
	.scrollbar-hidden:focus::-webkit-scrollbar-thumb,
	.scrollbar-hidden:hover::-webkit-scrollbar-thumb {
		visibility: visible;
	}
	.scrollbar-hidden::-webkit-scrollbar-thumb {
		visibility: hidden;
	}
</style><|MERGE_RESOLUTION|>--- conflicted
+++ resolved
@@ -1,7 +1,7 @@
 <script lang="ts">
 	import { toast } from 'svelte-sonner';
 	import { onMount, tick, getContext } from 'svelte';
-	import { mobile, modelfiles, settings, showSidebar } from '$lib/stores';
+	import { modelfiles, settings, showSidebar } from '$lib/stores';
 	import { blobToFile, calculateSHA256, findWordIndices } from '$lib/utils';
 
 	import {
@@ -327,6 +327,7 @@
 	};
 
 	onMount(() => {
+		console.log(document.getElementById('sidebar'));
 		window.setTimeout(() => chatTextAreaElement?.focus(), 0);
 
 		const dropZone = document.querySelector('body');
@@ -411,7 +412,7 @@
 {#if dragged}
 	<div
 		class="fixed {$showSidebar
-			? 'left-0 md:left-[260px] md:w-[calc(100%-260px)]'
+			? 'left-0 lg:left-[260px] lg:w-[calc(100%-260px)]'
 			: 'left-0'}  w-full h-full flex z-50 touch-none pointer-events-none"
 		id="dropzone"
 		role="region"
@@ -427,9 +428,9 @@
 	</div>
 {/if}
 
-<div class="fixed bottom-0 {$showSidebar ? 'left-0 md:left-[260px]' : 'left-0'} right-0">
+<div class="fixed bottom-0 {$showSidebar ? 'left-0 lg:left-[260px]' : 'left-0'} right-0">
 	<div class="w-full">
-		<div class="px-2.5 md:px-16 -mb-0.5 mx-auto inset-x-0 bg-transparent flex justify-center">
+		<div class="px-2.5 lg:px-16 -mb-0.5 mx-auto inset-x-0 bg-transparent flex justify-center">
 			<div class="flex flex-col max-w-5xl w-full">
 				<div class="relative">
 					{#if autoScroll === false && messages.length > 0}
@@ -505,7 +506,6 @@
 						>
 							<div class="flex items-center gap-2 text-sm dark:text-gray-500">
 								<img
-									crossorigin="anonymous"
 									alt="model profile"
 									class="size-5 max-w-[28px] object-cover rounded-full"
 									src={$modelfiles.find((modelfile) => modelfile.tagName === selectedModel.id)
@@ -535,7 +535,7 @@
 		</div>
 
 		<div class="bg-white dark:bg-gray-900">
-			<div class="max-w-6xl px-2.5 md:px-16 mx-auto inset-x-0">
+			<div class="max-w-6xl px-2.5 lg:px-16 mx-auto inset-x-0">
 				<div class=" pb-2">
 					<input
 						bind:this={filesInputElement}
@@ -547,13 +547,7 @@
 							if (inputFiles && inputFiles.length > 0) {
 								const _inputFiles = Array.from(inputFiles);
 								_inputFiles.forEach((file) => {
-<<<<<<< HEAD
 									if (['image/gif', 'image/webp', 'image/jpeg', 'image/png'].includes(file['type'])) {
-=======
-									if (
-										['image/gif', 'image/webp', 'image/jpeg', 'image/png'].includes(file['type'])
-									) {
->>>>>>> 7068ea92
 										let reader = new FileReader();
 										reader.onload = (event) => {
 											files = [
@@ -590,8 +584,7 @@
 						}}
 					/>
 					<form
-						dir={$settings?.chatDirection ?? 'LTR'}
-						class=" flex flex-col relative w-full rounded-3xl px-1.5 bg-gray-50 dark:bg-gray-850 dark:text-gray-100"
+						class=" flex flex-col relative w-full rounded-3xl px-1.5 border border-gray-100 dark:border-gray-850 bg-white dark:bg-gray-900 dark:text-gray-100"
 						on:submit|preventDefault={() => {
 							submitPrompt(prompt, user);
 						}}
@@ -761,7 +754,7 @@
 							<textarea
 								id="chat-textarea"
 								bind:this={chatTextAreaElement}
-								class="scrollbar-hidden bg-gray-50 dark:bg-gray-850 dark:text-gray-100 outline-none w-full py-3 px-3 {fileUploadEnabled
+								class="scrollbar-none dark:bg-gray-900 dark:text-gray-100 outline-none w-full py-3 px-3 {fileUploadEnabled
 									? ''
 									: ' pl-4'} rounded-xl resize-none h-[48px]"
 								placeholder={chatInputPlaceholder !== ''
@@ -772,7 +765,7 @@
 								bind:value={prompt}
 								on:keypress={(e) => {
 									if (
-										!$mobile ||
+										window.innerWidth > 1024 ||
 										!(
 											'ontouchstart' in window ||
 											navigator.maxTouchPoints > 0 ||
@@ -1002,7 +995,7 @@
 											id="send-message-button"
 											class="{prompt !== ''
 												? 'bg-black text-white hover:bg-gray-900 dark:bg-white dark:text-black dark:hover:bg-gray-100 '
-												: 'text-white bg-gray-200 dark:text-gray-900 dark:bg-gray-700 disabled'} transition rounded-full p-1.5 self-center"
+												: 'text-white bg-gray-100 dark:text-gray-900 dark:bg-gray-800 disabled'} transition rounded-full p-1.5 self-center"
 											type="submit"
 											disabled={prompt === ''}
 										>
@@ -1053,12 +1046,10 @@
 </div>
 
 <style>
-	.scrollbar-hidden:active::-webkit-scrollbar-thumb,
-	.scrollbar-hidden:focus::-webkit-scrollbar-thumb,
-	.scrollbar-hidden:hover::-webkit-scrollbar-thumb {
+	.scrollbar-none:active::-webkit-scrollbar-thumb,
+	.scrollbar-none:focus::-webkit-scrollbar-thumb,
+	.scrollbar-none:hover::-webkit-scrollbar-thumb {
 		visibility: visible;
 	}
-	.scrollbar-hidden::-webkit-scrollbar-thumb {
-		visibility: hidden;
-	}
-</style>+	.scrollbar-none::-webkit-scrollbar-thumb {
+		visibility: hidden;