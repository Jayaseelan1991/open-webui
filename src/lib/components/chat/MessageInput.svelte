<script lang="ts">
	import { toast } from 'svelte-sonner';
	import { v4 as uuidv4 } from 'uuid';
	import { onMount, tick, getContext } from 'svelte';
	import {
		type Model,
		mobile,
		settings,
		showSidebar,
		models,
		config,
		showCallOverlay,
		tools,
		user as _user
	} from '$lib/stores';
	import { blobToFile, calculateSHA256, findWordIndices } from '$lib/utils';

	import {
		getQuerySettings,
		processDocToVectorDB,
		uploadDocToVectorDB,
		uploadWebToVectorDB,
		uploadYoutubeTranscriptionToVectorDB
	} from '$lib/apis/rag';

	import { uploadFile } from '$lib/apis/files';
	import {
		SUPPORTED_FILE_TYPE,
		SUPPORTED_FILE_EXTENSIONS,
		WEBUI_BASE_URL,
		WEBUI_API_BASE_URL
	} from '$lib/constants';

	import Prompts from './MessageInput/PromptCommands.svelte';
	import Suggestions from './MessageInput/Suggestions.svelte';
	import AddFilesPlaceholder from '../AddFilesPlaceholder.svelte';
	import Documents from './MessageInput/Documents.svelte';
	import Models from './MessageInput/Models.svelte';
	import Tooltip from '../common/Tooltip.svelte';
	import XMark from '$lib/components/icons/XMark.svelte';
	import InputMenu from './MessageInput/InputMenu.svelte';
	import Headphone from '../icons/Headphone.svelte';
	import VoiceRecording from './MessageInput/VoiceRecording.svelte';
	import { transcribeAudio } from '$lib/apis/audio';
	import FileItem from '../common/FileItem.svelte';
	import FilesOverlay from './MessageInput/FilesOverlay.svelte';

	const i18n = getContext('i18n');

	export let transparentBackground = false;

	export let submitPrompt: Function;
	export let stopResponse: Function;

	export let autoScroll = true;

	export let atSelectedModel: Model | undefined;
	export let selectedModels: [''];

	let recording = false;

	let chatTextAreaElement: HTMLTextAreaElement;
	let filesInputElement;

	let promptsElement;
	let documentsElement;
	let modelsElement;

	let inputFiles;
	let dragged = false;

	let user = null;
	let chatInputPlaceholder = '';

	export let files = [];

	export let availableToolIds = [];
	export let selectedToolIds = [];
	export let webSearchEnabled = false;

	export let prompt = '';
	export let messages = [];

	let querySettings = {};

	let visionCapableModels = [];
	$: visionCapableModels = [...(atSelectedModel ? [atSelectedModel] : selectedModels)].filter(
		(model) => $models.find((m) => m.id === model)?.info?.meta?.capabilities?.vision ?? true
	);

	$: if (prompt) {
		if (chatTextAreaElement) {
			chatTextAreaElement.style.height = '';
			chatTextAreaElement.style.height = Math.min(chatTextAreaElement.scrollHeight, 200) + 'px';
		}
	}

	const scrollToBottom = () => {
		const element = document.getElementById('messages-container');
		element.scrollTop = element.scrollHeight;
	};

	const uploadFileHandler = async (file, base64_url, enableBase64) => {
		console.log(file);
<<<<<<< HEAD
		const fileId = uuidv4();
=======
>>>>>>> d3146d20

		// Check if the file is an audio file and transcribe/convert it to text file
		if (['audio/mpeg', 'audio/wav'].includes(file['type'])) {
			const res = await transcribeAudio(localStorage.token, file).catch((error) => {
				toast.error(error);
				return null;
			});

			if (res) {
				console.log(res);
				const blob = new Blob([res.text], { type: 'text/plain' });
				file = blobToFile(blob, `${file.name}.txt`);
			}
		}

		const fileItem = {
			type: 'file',
			file: '',
<<<<<<< HEAD
			id: fileId,
			url: '',
			name: file.name,
			collection_name: '',
			status: 'uploaded',
			size: file.size,
			base64: false,
			base64_url: '',
=======
			id: null,
			url: '',
			name: file.name,
			collection_name: '',
			status: '',
			size: file.size,
>>>>>>> d3146d20
			error: ''
		};
		files = [...files, fileItem];

		try {
<<<<<<< HEAD
			let uploadedFile = null;

			if (!enableBase64) {
				uploadedFile = await uploadFile(localStorage.token, file);
			}

			if (uploadedFile || enableBase64) {
				if (!enableBase64) {
					fileItem.file = uploadedFile;
					fileItem.id = uploadedFile.id;
					fileItem.url = `${WEBUI_API_BASE_URL}/files/${uploadedFile.id}`;
				}

				const fileType = file['type'];
				const fileExtension = file.name.split('.').pop();

				if (
					SUPPORTED_FILE_TYPE.includes(fileType) ||
					SUPPORTED_FILE_EXTENSIONS.includes(fileExtension)
				) {
					processFileItem(fileItem, base64_url);
				} else {
					if (!enableBase64) {
						toast.error(
							$i18n.t(
								`Unknown file type '{{file_type}}'. Proceeding with the file upload anyway.`,
								{
									file_type: fileType
								}
							)
						);
					}
					processFileItem(fileItem, base64_url);
				}
			} else {
				files = files.filter((item) => item.id !== fileId);
			}
		} catch (error) {
			toast.error(error.message || error);
			files = files.filter((item) => item.id !== fileId);
=======
			const uploadedFile = await uploadFile(localStorage.token, file);

			if (uploadedFile) {
				fileItem.status = 'uploaded';
				fileItem.file = uploadedFile;
				fileItem.id = uploadedFile.id;
				fileItem.url = `${WEBUI_API_BASE_URL}/files/${uploadedFile.id}`;

				// TODO: Check if tools & functions have files support to skip this step to delegate file processing
				// Default Upload to VectorDB
				if (
					SUPPORTED_FILE_TYPE.includes(file['type']) ||
					SUPPORTED_FILE_EXTENSIONS.includes(file.name.split('.').at(-1))
				) {
					processFileItem(fileItem);
				} else {
					toast.error(
						$i18n.t(`Unknown file type '{{file_type}}'. Proceeding with the file upload anyway.`, {
							file_type: file['type']
						})
					);
					processFileItem(fileItem);
				}
			} else {
				files = files.filter((item) => item.status !== null);
			}
		} catch (e) {
			toast.error(e);
			files = files.filter((item) => item.status !== null);
>>>>>>> d3146d20
		}
	};

	const processFileItem = async (fileItem, base64_url) => {
		try {
			const res = await processDocToVectorDB(localStorage.token, fileItem.id, 'file');

			if (res) {
				fileItem.status = 'processed';
				if (res.base64) {
					fileItem.base64 = true;
					fileItem.base64_url = base64_url;
				} else {
					fileItem.collection_name = res.collection_name;
				}
				files = files;
			}
		} catch (e) {
			// Remove the failed doc from the files array
			// files = files.filter((f) => f.id !== fileItem.id);
			toast.error(e);
			fileItem.status = 'processed';
			files = files;
		}
	};

	const uploadWeb = async (url) => {
		console.log(url);

		const doc = {
			type: 'doc',
			name: url,
			collection_name: '',
			status: false,
			url: url,
			error: ''
		};

		try {
			files = [...files, doc];
			const res = await uploadWebToVectorDB(localStorage.token, '', url);

			if (res) {
				doc.status = 'processed';
				doc.collection_name = res.collection_name;
				files = files;
			}
		} catch (e) {
			// Remove the failed doc from the files array
			files = files.filter((f) => f.name !== url);
			toast.error(e);
		}
	};

	const uploadYoutubeTranscription = async (url) => {
		console.log(url);

		const doc = {
			type: 'doc',
			name: url,
			collection_name: '',
			status: false,
			url: url,
			error: ''
		};

		try {
			files = [...files, doc];
			const res = await uploadYoutubeTranscriptionToVectorDB(localStorage.token, url);

			if (res) {
				doc.status = 'processed';
				doc.collection_name = res.collection_name;
				files = files;
			}
		} catch (e) {
			// Remove the failed doc from the files array
			files = files.filter((f) => f.name !== url);
			toast.error(e);
		}
	};

	onMount(() => {
		const initializeSettings = async () => {
			try {
				querySettings = await getQuerySettings(localStorage.token);
			} catch (error) {
				console.error('Error fetching query settings:', error);
			}
		};
		initializeSettings();
		window.setTimeout(() => chatTextAreaElement?.focus(), 0);

		const dropZone = document.querySelector('body');

		const handleKeyDown = (event: KeyboardEvent) => {
			if (event.key === 'Escape') {
				console.log('Escape');
				dragged = false;
			}
		};

		const onDragOver = (e) => {
			e.preventDefault();
			dragged = true;
		};

		const onDragLeave = () => {
			dragged = false;
		};

		const onDrop = async (e) => {
			e.preventDefault();
			console.log(e);

			if (e.dataTransfer?.files) {
				const inputFiles = Array.from(e.dataTransfer?.files);

				if (inputFiles && inputFiles.length > 0) {
					if (
						files.length >= querySettings.max_file_count ||
						files.length + inputFiles.length > querySettings.max_file_count
					) {
						toast.error(
							$i18n.t('Only the first {{count}} files will be processed.', {
								count: querySettings.max_file_count
							})
						);
						if (files.length >= querySettings.max_file_count) {
							dragged = false;
							return;
						}
					}
					const filesToProcess = inputFiles.slice(0, querySettings.max_file_count - files.length);
					filesToProcess.forEach((file) => {
						console.log(file, file.name.split('.').at(-1));
						if (file.size <= querySettings.max_file_size * 1024 * 1024) {
							if (['image/gif', 'image/webp', 'image/jpeg', 'image/png'].includes(file['type'])) {
								if (visionCapableModels.length === 0) {
									toast.error($i18n.t('Selected model(s) do not support image inputs'));
									return;
								}
								let reader = new FileReader();
								reader.onload = (event) => {
									files = [
										...files,
										{
											type: 'image',
											url: `${event.target.result}`
										}
									];
								};
								reader.readAsDataURL(file);
							} else {
								let reader = new FileReader();
								reader.onload = (event) => {
									let base64_url = event.target.result;
									uploadFileHandler(file, base64_url, querySettings.enableBase64);
								};
								reader.readAsDataURL(file);
							}
						} else {
							toast.error(
								$i18n.t('File size exceeds the limit of {{size}}MB', {
									size: querySettings.max_file_size
								})
							);
						}
					});
				} else {
					toast.error($i18n.t(`File not found.`));
				}
			}

			dragged = false;
		};

		window.addEventListener('keydown', handleKeyDown);

		dropZone?.addEventListener('dragover', onDragOver);
		dropZone?.addEventListener('drop', onDrop);
		dropZone?.addEventListener('dragleave', onDragLeave);

		return () => {
			window.removeEventListener('keydown', handleKeyDown);

			dropZone?.removeEventListener('dragover', onDragOver);
			dropZone?.removeEventListener('drop', onDrop);
			dropZone?.removeEventListener('dragleave', onDragLeave);
		};
	});
</script>

<FilesOverlay show={dragged} />

<div class="w-full font-primary">
	<div class=" -mb-0.5 mx-auto inset-x-0 bg-transparent flex justify-center">
		<div class="flex flex-col max-w-6xl px-2.5 md:px-6 w-full">
			<div class="relative">
				{#if autoScroll === false && messages.length > 0}
					<div
						class=" absolute -top-12 left-0 right-0 flex justify-center z-30 pointer-events-none"
					>
						<button
							class=" bg-white border border-gray-100 dark:border-none dark:bg-white/20 p-1.5 rounded-full pointer-events-auto"
							on:click={() => {
								autoScroll = true;
								scrollToBottom();
							}}
						>
							<svg
								xmlns="http://www.w3.org/2000/svg"
								viewBox="0 0 20 20"
								fill="currentColor"
								class="w-5 h-5"
							>
								<path
									fill-rule="evenodd"
									d="M10 3a.75.75 0 01.75.75v10.638l3.96-4.158a.75.75 0 111.08 1.04l-5.25 5.5a.75.75 0 01-1.08 0l-5.25-5.5a.75.75 0 111.08-1.04l3.96 4.158V3.75A.75.75 0 0110 3z"
									clip-rule="evenodd"
								/>
							</svg>
						</button>
					</div>
				{/if}
			</div>

			<div class="w-full relative">
				{#if prompt.charAt(0) === '/'}
					<Prompts bind:this={promptsElement} bind:prompt bind:files />
				{:else if prompt.charAt(0) === '#'}
					<Documents
						bind:this={documentsElement}
						bind:prompt
						on:youtube={(e) => {
							console.log(e);
							uploadYoutubeTranscription(e.detail);
						}}
						on:url={(e) => {
							console.log(e);
							uploadWeb(e.detail);
						}}
						on:select={(e) => {
							console.log(e);
							files = [
								...files,
								{
									type: e?.detail?.type ?? 'file',
									...e.detail,
									status: 'processed'
								}
							];
						}}
					/>
				{/if}

				<Models
					bind:this={modelsElement}
					bind:prompt
					bind:chatInputPlaceholder
					{messages}
					on:select={(e) => {
						atSelectedModel = e.detail;
						chatTextAreaElement?.focus();
					}}
				/>

				{#if atSelectedModel !== undefined}
					<div
						class="px-3 py-2.5 text-left w-full flex justify-between items-center absolute bottom-0 left-0 right-0 bg-gradient-to-t from-50% from-white dark:from-gray-900"
					>
						<div class="flex items-center gap-2 text-sm dark:text-gray-500">
							<img
								crossorigin="anonymous"
								alt="model profile"
								class="size-5 max-w-[28px] object-cover rounded-full"
								src={$models.find((model) => model.id === atSelectedModel.id)?.info?.meta
									?.profile_image_url ??
									($i18n.language === 'dg-DG'
										? `/doge.png`
										: `${WEBUI_BASE_URL}/static/favicon.png`)}
							/>
							<div>
								Talking to <span class=" font-medium">{atSelectedModel.name}</span>
							</div>
						</div>
						<div>
							<button
								class="flex items-center"
								on:click={() => {
									atSelectedModel = undefined;
								}}
							>
								<XMark />
							</button>
						</div>
					</div>
				{/if}
			</div>
		</div>
	</div>

	<div class="{transparentBackground ? 'bg-transparent' : 'bg-white dark:bg-gray-900'} ">
		<div class="max-w-6xl px-2.5 md:px-6 mx-auto inset-x-0">
			<div class=" pb-2">
				<input
					bind:this={filesInputElement}
					bind:files={inputFiles}
					type="file"
					hidden
					multiple
					on:change={async () => {
						if (inputFiles && inputFiles.length > 0) {
							if (
								files.length >= querySettings.max_file_count ||
								files.length + inputFiles.length > querySettings.max_file_count
							) {
								toast.error(
									$i18n.t('Only the first {{count}} files will be processed.', {
										count: querySettings.max_file_count
									})
								);
								if (files.length > querySettings.max_file_count) {
									filesInputElement.value = '';
									return;
								}
							}
							const _inputFiles = Array.from(inputFiles);
							const filesToProcess = _inputFiles.slice(
								0,
								querySettings.max_file_count - files.length
							);
							filesToProcess.forEach((file) => {
								if (file['size'] <= querySettings.max_file_size * 1024 * 1024) {
									if (
										['image/gif', 'image/webp', 'image/jpeg', 'image/png'].includes(file['type'])
									) {
										if (visionCapableModels.length === 0) {
											toast.error($i18n.t('Selected model(s) do not support image inputs'));
											return;
										}
										let reader = new FileReader();
										reader.onload = (event) => {
											files = [
												...files,
												{
													type: 'image',
													url: `${event.target.result}`
												}
											];
										};
										reader.readAsDataURL(file);
									} else {
										let reader = new FileReader();
										reader.onload = (event) => {
											let base64_url = event.target.result;
											uploadFileHandler(file, base64_url, querySettings.enableBase64);
										};
										reader.readAsDataURL(file);
									}
								} else {
									toast.error(
										$i18n.t('File size exceeds the limit of {{size}}MB', {
											size: querySettings.max_file_size
										})
									);
								}
							});
						} else {
							toast.error($i18n.t(`File not found.`));
						}

						filesInputElement.value = '';
					}}
				/>

				{#if recording}
					<VoiceRecording
						bind:recording
						on:cancel={async () => {
							recording = false;

							await tick();
							document.getElementById('chat-textarea')?.focus();
						}}
						on:confirm={async (e) => {
							const response = e.detail;
							prompt = `${prompt}${response} `;

							recording = false;

							await tick();
							document.getElementById('chat-textarea')?.focus();

							if ($settings?.speechAutoSend ?? false) {
								submitPrompt(prompt);
							}
						}}
					/>
				{:else}
					<form
						class="w-full flex gap-1.5"
						on:submit|preventDefault={() => {
							// check if selectedModels support image input
							submitPrompt(prompt);
						}}
					>
						<div
							class="flex-1 flex flex-col relative w-full rounded-3xl px-1.5 bg-gray-50 dark:bg-gray-850 dark:text-gray-100"
							dir={$settings?.chatDirection ?? 'LTR'}
						>
							{#if files.length > 0}
								<div class="mx-1 mt-2.5 mb-1 flex flex-wrap gap-2">
									{#each files as file, fileIdx}
										{#if file.type === 'image'}
											<div class=" relative group">
												<div class="relative">
													<img
														src={file.url}
														alt="input"
														class=" h-16 w-16 rounded-xl object-cover"
													/>
													{#if atSelectedModel ? visionCapableModels.length === 0 : selectedModels.length !== visionCapableModels.length}
														<Tooltip
															className=" absolute top-1 left-1"
															content={$i18n.t('{{ models }}', {
																models: [...(atSelectedModel ? [atSelectedModel] : selectedModels)]
																	.filter((id) => !visionCapableModels.includes(id))
																	.join(', ')
															})}
														>
															<svg
																xmlns="http://www.w3.org/2000/svg"
																viewBox="0 0 24 24"
																fill="currentColor"
																class="size-4 fill-yellow-300"
															>
																<path
																	fill-rule="evenodd"
																	d="M9.401 3.003c1.155-2 4.043-2 5.197 0l7.355 12.748c1.154 2-.29 4.5-2.599 4.5H4.645c-2.309 0-3.752-2.5-2.598-4.5L9.4 3.003ZM12 8.25a.75.75 0 0 1 .75.75v3.75a.75.75 0 0 1-1.5 0V9a.75.75 0 0 1 .75-.75Zm0 8.25a.75.75 0 1 0 0-1.5.75.75 0 0 0 0 1.5Z"
																	clip-rule="evenodd"
																/>
															</svg>
														</Tooltip>
													{/if}
												</div>
												<div class=" absolute -top-1 -right-1">
													<button
														class=" bg-gray-400 text-white border border-white rounded-full group-hover:visible invisible transition"
														type="button"
														on:click={() => {
															files.splice(fileIdx, 1);
															files = files;
														}}
													>
														<svg
															xmlns="http://www.w3.org/2000/svg"
															viewBox="0 0 20 20"
															fill="currentColor"
															class="w-4 h-4"
														>
															<path
																d="M6.28 5.22a.75.75 0 00-1.06 1.06L8.94 10l-3.72 3.72a.75.75 0 101.06 1.06L10 11.06l3.72 3.72a.75.75 0 101.06-1.06L11.06 10l3.72-3.72a.75.75 0 00-1.06-1.06L10 8.94 6.28 5.22z"
															/>
														</svg>
													</button>
												</div>
											</div>
										{:else}
											<FileItem
												name={file.name}
												type={file.type}
												size={file?.size}
												status={file.status}
												size={file?.size}
												dismissible={true}
												on:dismiss={() => {
													files.splice(fileIdx, 1);
													files = files;
												}}
											/>
										{/if}
									{/each}
								</div>
							{/if}

							<div class=" flex">
								<div class=" ml-0.5 self-end mb-1.5 flex space-x-1">
									<InputMenu
										bind:webSearchEnabled
										bind:selectedToolIds
										tools={$tools.reduce((a, e, i, arr) => {
											if (availableToolIds.includes(e.id) || ($_user?.role ?? 'user') === 'admin') {
												a[e.id] = {
													name: e.name,
													description: e.meta.description,
													enabled: false
												};
											}
											return a;
										}, {})}
										uploadFilesHandler={() => {
											filesInputElement.click();
										}}
										onClose={async () => {
											await tick();
											chatTextAreaElement?.focus();
										}}
									>
										<button
											class="bg-gray-50 hover:bg-gray-100 text-gray-800 dark:bg-gray-850 dark:text-white dark:hover:bg-gray-800 transition rounded-full p-2 outline-none focus:outline-none"
											type="button"
										>
											<svg
												xmlns="http://www.w3.org/2000/svg"
												viewBox="0 0 16 16"
												fill="currentColor"
												class="size-5"
											>
												<path
													d="M8.75 3.75a.75.75 0 0 0-1.5 0v3.5h-3.5a.75.75 0 0 0 0 1.5h3.5v3.5a.75.75 0 0 0 1.5 0v-3.5h3.5a.75.75 0 0 0 0-1.5h-3.5v-3.5Z"
												/>
											</svg>
										</button>
									</InputMenu>
								</div>

								<textarea
									id="chat-textarea"
									bind:this={chatTextAreaElement}
									class="scrollbar-hidden bg-gray-50 dark:bg-gray-850 dark:text-gray-100 outline-none w-full py-3 px-1 rounded-xl resize-none h-[48px]"
									placeholder={chatInputPlaceholder !== ''
										? chatInputPlaceholder
										: $i18n.t('Send a Message')}
									bind:value={prompt}
									on:keypress={(e) => {
										if (
											!$mobile ||
											!(
												'ontouchstart' in window ||
												navigator.maxTouchPoints > 0 ||
												navigator.msMaxTouchPoints > 0
											)
										) {
											// Prevent Enter key from creating a new line
											if (e.key === 'Enter' && !e.shiftKey) {
												e.preventDefault();
											}

											// Submit the prompt when Enter key is pressed
											if (prompt !== '' && e.key === 'Enter' && !e.shiftKey) {
												submitPrompt(prompt);
											}
										}
									}}
									on:keydown={async (e) => {
										const isCtrlPressed = e.ctrlKey || e.metaKey; // metaKey is for Cmd key on Mac

										// Check if Ctrl + R is pressed
										if (prompt === '' && isCtrlPressed && e.key.toLowerCase() === 'r') {
											e.preventDefault();
											console.log('regenerate');

											const regenerateButton = [
												...document.getElementsByClassName('regenerate-response-button')
											]?.at(-1);

											regenerateButton?.click();
										}

										if (prompt === '' && e.key == 'ArrowUp') {
											e.preventDefault();

											const userMessageElement = [
												...document.getElementsByClassName('user-message')
											]?.at(-1);

											const editButton = [
												...document.getElementsByClassName('edit-user-message-button')
											]?.at(-1);

											console.log(userMessageElement);

											userMessageElement.scrollIntoView({ block: 'center' });
											editButton?.click();
										}

										if (['/', '#', '@'].includes(prompt.charAt(0)) && e.key === 'ArrowUp') {
											e.preventDefault();

											(promptsElement || documentsElement || modelsElement).selectUp();

											const commandOptionButton = [
												...document.getElementsByClassName('selected-command-option-button')
											]?.at(-1);
											commandOptionButton.scrollIntoView({ block: 'center' });
										}

										if (['/', '#', '@'].includes(prompt.charAt(0)) && e.key === 'ArrowDown') {
											e.preventDefault();

											(promptsElement || documentsElement || modelsElement).selectDown();

											const commandOptionButton = [
												...document.getElementsByClassName('selected-command-option-button')
											]?.at(-1);
											commandOptionButton.scrollIntoView({ block: 'center' });
										}

										if (['/', '#', '@'].includes(prompt.charAt(0)) && e.key === 'Enter') {
											e.preventDefault();

											const commandOptionButton = [
												...document.getElementsByClassName('selected-command-option-button')
											]?.at(-1);

											if (e.shiftKey) {
												prompt = `${prompt}\n`;
											} else if (commandOptionButton) {
												commandOptionButton?.click();
											} else {
												document.getElementById('send-message-button')?.click();
											}
										}

										if (['/', '#', '@'].includes(prompt.charAt(0)) && e.key === 'Tab') {
											e.preventDefault();

											const commandOptionButton = [
												...document.getElementsByClassName('selected-command-option-button')
											]?.at(-1);

											commandOptionButton?.click();
										} else if (e.key === 'Tab') {
											const words = findWordIndices(prompt);

											if (words.length > 0) {
												const word = words.at(0);
												const fullPrompt = prompt;

												prompt = prompt.substring(0, word?.endIndex + 1);
												await tick();

												e.target.scrollTop = e.target.scrollHeight;
												prompt = fullPrompt;
												await tick();

												e.preventDefault();
												e.target.setSelectionRange(word?.startIndex, word.endIndex + 1);
											}

											e.target.style.height = '';
											e.target.style.height = Math.min(e.target.scrollHeight, 200) + 'px';
										}

										if (e.key === 'Escape') {
											console.log('Escape');
											atSelectedModel = undefined;
										}
									}}
									rows="1"
									on:input={(e) => {
										e.target.style.height = '';
										e.target.style.height = Math.min(e.target.scrollHeight, 200) + 'px';
										user = null;
									}}
									on:focus={(e) => {
										e.target.style.height = '';
										e.target.style.height = Math.min(e.target.scrollHeight, 200) + 'px';
									}}
									on:paste={(e) => {
										const clipboardData = e.clipboardData || window.clipboardData;

										if (clipboardData && clipboardData.items) {
											for (const item of clipboardData.items) {
												if (item.type.indexOf('image') !== -1) {
													const blob = item.getAsFile();
													const reader = new FileReader();

													reader.onload = function (e) {
														files = [
															...files,
															{
																type: 'image',
																url: `${e.target.result}`
															}
														];
													};

													reader.readAsDataURL(blob);
												}
											}
										}
									}}
								/>

								<div class="self-end mb-2 flex space-x-1 mr-1">
									{#if messages.length == 0 || messages.at(-1).done == true}
										<Tooltip content={$i18n.t('Record voice')}>
											<button
												id="voice-input-button"
												class=" text-gray-600 dark:text-gray-300 hover:bg-gray-50 dark:hover:bg-gray-850 transition rounded-full p-1.5 mr-0.5 self-center"
												type="button"
												on:click={async () => {
													try {
														const res = await navigator.mediaDevices
															.getUserMedia({ audio: true })
															.catch(function (err) {
																toast.error(
																	$i18n.t(
																		`Permission denied when accessing microphone: {{error}}`,
																		{
																			error: err
																		}
																	)
																);
																return null;
															});

														if (res) {
															recording = true;
														}
													} catch {
														toast.error($i18n.t('Permission denied when accessing microphone'));
													}
												}}
											>
												<svg
													xmlns="http://www.w3.org/2000/svg"
													viewBox="0 0 20 20"
													fill="currentColor"
													class="w-5 h-5 translate-y-[0.5px]"
												>
													<path d="M7 4a3 3 0 016 0v6a3 3 0 11-6 0V4z" />
													<path
														d="M5.5 9.643a.75.75 0 00-1.5 0V10c0 3.06 2.29 5.585 5.25 5.954V17.5h-1.5a.75.75 0 000 1.5h4.5a.75.75 0 000-1.5h-1.5v-1.546A6.001 6.001 0 0016 10v-.357a.75.75 0 00-1.5 0V10a4.5 4.5 0 01-9 0v-.357z"
													/>
												</svg>
											</button>
										</Tooltip>
									{/if}
								</div>
							</div>
						</div>
						<div class="flex items-end w-10">
							{#if messages.length == 0 || messages.at(-1).done == true}
								{#if prompt === ''}
									<div class=" flex items-center mb-1">
										<Tooltip content={$i18n.t('Call')}>
											<button
												class=" text-gray-600 dark:text-gray-300 hover:bg-gray-50 dark:hover:bg-gray-850 transition rounded-full p-2 self-center"
												type="button"
												on:click={async () => {
													if (selectedModels.length > 1) {
														toast.error($i18n.t('Select only one model to call'));

														return;
													}

													if ($config.audio.stt.engine === 'web') {
														toast.error(
															$i18n.t('Call feature is not supported when using Web STT engine')
														);

														return;
													}
													// check if user has access to getUserMedia
													try {
														await navigator.mediaDevices.getUserMedia({ audio: true });
														// If the user grants the permission, proceed to show the call overlay

														showCallOverlay.set(true);
													} catch (err) {
														// If the user denies the permission or an error occurs, show an error message
														toast.error($i18n.t('Permission denied when accessing media devices'));
													}
												}}
											>
												<Headphone className="size-6" />
											</button>
										</Tooltip>
									</div>
								{:else}
									<div class=" flex items-center mb-1">
										<Tooltip content={$i18n.t('Send message')}>
											<button
												id="send-message-button"
												class="{prompt !== ''
													? 'bg-black text-white hover:bg-gray-900 dark:bg-white dark:text-black dark:hover:bg-gray-100 '
													: 'text-white bg-gray-200 dark:text-gray-900 dark:bg-gray-700 disabled'} transition rounded-full p-1.5 m-0.5 self-center"
												type="submit"
												disabled={prompt === ''}
											>
												<svg
													xmlns="http://www.w3.org/2000/svg"
													viewBox="0 0 16 16"
													fill="currentColor"
													class="size-6"
												>
													<path
														fill-rule="evenodd"
														d="M8 14a.75.75 0 0 1-.75-.75V4.56L4.03 7.78a.75.75 0 0 1-1.06-1.06l4.5-4.5a.75.75 0 0 1 1.06 0l4.5 4.5a.75.75 0 0 1-1.06 1.06L8.75 4.56v8.69A.75.75 0 0 1 8 14Z"
														clip-rule="evenodd"
													/>
												</svg>
											</button>
										</Tooltip>
									</div>
								{/if}
							{:else}
								<div class=" flex items-center mb-1.5">
									<button
										class="bg-white hover:bg-gray-100 text-gray-800 dark:bg-gray-700 dark:text-white dark:hover:bg-gray-800 transition rounded-full p-1.5"
										on:click={() => {
											stopResponse();
										}}
									>
										<svg
											xmlns="http://www.w3.org/2000/svg"
											viewBox="0 0 24 24"
											fill="currentColor"
											class="size-6"
										>
											<path
												fill-rule="evenodd"
												d="M2.25 12c0-5.385 4.365-9.75 9.75-9.75s9.75 4.365 9.75 9.75-4.365 9.75-9.75 9.75S2.25 17.385 2.25 12zm6-2.438c0-.724.588-1.312 1.313-1.312h4.874c.725 0 1.313.588 1.313 1.313v4.874c0 .725-.588 1.313-1.313 1.313H9.564a1.312 1.312 0 01-1.313-1.313V9.564z"
												clip-rule="evenodd"
											/>
										</svg>
									</button>
								</div>
							{/if}
						</div>
					</form>
				{/if}

				<div class="mt-1.5 text-xs text-gray-500 text-center line-clamp-1">
					{$i18n.t('LLMs can make mistakes. Verify important information.')}
				</div>
			</div>
		</div>
	</div>
</div>

<style>
	.scrollbar-hidden:active::-webkit-scrollbar-thumb,
	.scrollbar-hidden:focus::-webkit-scrollbar-thumb,
	.scrollbar-hidden:hover::-webkit-scrollbar-thumb {
		visibility: visible;
	}
	.scrollbar-hidden::-webkit-scrollbar-thumb {
		visibility: hidden;
	}
</style><|MERGE_RESOLUTION|>--- conflicted
+++ resolved
@@ -102,10 +102,6 @@
 
 	const uploadFileHandler = async (file, base64_url, enableBase64) => {
 		console.log(file);
-<<<<<<< HEAD
-		const fileId = uuidv4();
-=======
->>>>>>> d3146d20
 
 		// Check if the file is an audio file and transcribe/convert it to text file
 		if (['audio/mpeg', 'audio/wav'].includes(file['type'])) {
@@ -124,29 +120,19 @@
 		const fileItem = {
 			type: 'file',
 			file: '',
-<<<<<<< HEAD
-			id: fileId,
-			url: '',
-			name: file.name,
-			collection_name: '',
-			status: 'uploaded',
-			size: file.size,
-			base64: false,
-			base64_url: '',
-=======
 			id: null,
 			url: '',
 			name: file.name,
 			collection_name: '',
 			status: '',
 			size: file.size,
->>>>>>> d3146d20
+			base64: false,
+			base64_url: '',
 			error: ''
 		};
 		files = [...files, fileItem];
 
 		try {
-<<<<<<< HEAD
 			let uploadedFile = null;
 
 			if (!enableBase64) {
@@ -154,10 +140,15 @@
 			}
 
 			if (uploadedFile || enableBase64) {
+				fileItem.status = 'uploaded';
+
 				if (!enableBase64) {
 					fileItem.file = uploadedFile;
 					fileItem.id = uploadedFile.id;
 					fileItem.url = `${WEBUI_API_BASE_URL}/files/${uploadedFile.id}`;
+				}
+				else{
+					fileItem.id = uuidv4();
 				}
 
 				const fileType = file['type'];
@@ -182,42 +173,11 @@
 					processFileItem(fileItem, base64_url);
 				}
 			} else {
-				files = files.filter((item) => item.id !== fileId);
+				files = files.filter((item) => item.status !== null);
 			}
 		} catch (error) {
 			toast.error(error.message || error);
-			files = files.filter((item) => item.id !== fileId);
-=======
-			const uploadedFile = await uploadFile(localStorage.token, file);
-
-			if (uploadedFile) {
-				fileItem.status = 'uploaded';
-				fileItem.file = uploadedFile;
-				fileItem.id = uploadedFile.id;
-				fileItem.url = `${WEBUI_API_BASE_URL}/files/${uploadedFile.id}`;
-
-				// TODO: Check if tools & functions have files support to skip this step to delegate file processing
-				// Default Upload to VectorDB
-				if (
-					SUPPORTED_FILE_TYPE.includes(file['type']) ||
-					SUPPORTED_FILE_EXTENSIONS.includes(file.name.split('.').at(-1))
-				) {
-					processFileItem(fileItem);
-				} else {
-					toast.error(
-						$i18n.t(`Unknown file type '{{file_type}}'. Proceeding with the file upload anyway.`, {
-							file_type: file['type']
-						})
-					);
-					processFileItem(fileItem);
-				}
-			} else {
-				files = files.filter((item) => item.status !== null);
-			}
-		} catch (e) {
-			toast.error(e);
 			files = files.filter((item) => item.status !== null);
->>>>>>> d3146d20
 		}
 	};
 
@@ -690,7 +650,6 @@
 											<FileItem
 												name={file.name}
 												type={file.type}
-												size={file?.size}
 												status={file.status}
 												size={file?.size}
 												dismissible={true}
