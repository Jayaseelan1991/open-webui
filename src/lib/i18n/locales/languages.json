[
	{
		"code": "en-US",
		"title": "English (US)"
	},
	{
<<<<<<< HEAD
		"code": "km-KH",
		"title": "ភាសាខ្មែរ"
=======
		"code": "en-GB",
		"title": "English (GB)"
	},
	{
		"code": "ar-BH",
		"title": "العربية (AR)"
	},
	{
		"code": "bg-BG",
		"title": "Bulgarian (BG)"
	},
	{
		"code": "bn-BD",
		"title": "Bangla (বাংলা)"
	},
	{
		"code": "ca-ES",
		"title": "Catalan"
	},
	{
		"code": "de-DE",
		"title": "Deutsch"
	},
	{
		"code": "es-ES",
		"title": "Spanish"
	},
	{
		"code": "fa-IR",
		"title": "فارسی (Farsi)"
	},
	{
		"code": "fi-FI",
		"title": "Finnish"
	},
	{
		"code": "fr-CA",
		"title": "French (Canada)"
	},
	{
		"code": "fr-FR",
		"title": "French (France)"
	},
	{
		"code": "hi-IN",
		"title": "Hindi (हिंदी)"
	},
	{
		"code": "it-IT",
		"title": "Italian"
	},
	{
		"code": "ja-JP",
		"title": "Japanese"
	},
	{
		"code": "ka-GE",
		"title": "Georgian"
	},
	{
		"code": "ko-KR",
		"title": "Korean"
	},
	{
		"code": "nl-NL",
		"title": "Dutch (Netherlands)"
	},
	{
		"code": "pl-PL",
		"title": "Polish"
	},
	{
		"code": "pt-BR",
		"title": "Portuguese (Brazil)"
	},
	{
		"code": "pt-PT",
		"title": "Portuguese (Portugal)"
	},
	{
		"code": "ru-RU",
		"title": "Russian (Russia)"
	},
	{
		"code": "sv-SE",
		"title": "Swedish"
	},
	{
		"code": "tr-TR",
		"title": "Turkish"
	},
	{
		"code": "uk-UA",
		"title": "Ukrainian"
	},
	{
		"code": "vi-VN",
		"title": "Tiếng Việt"
	},
	{
		"code": "zh-CN",
		"title": "Chinese (Simplified)"
	},
	{
		"code": "zh-TW",
		"title": "Chinese (Traditional)"
	},
	{
		"code": "dg-DG",
		"title": "Doge 🐶"
>>>>>>> 9f2b846e
	}
]<|MERGE_RESOLUTION|>--- conflicted
+++ resolved
@@ -4,10 +4,6 @@
 		"title": "English (US)"
 	},
 	{
-<<<<<<< HEAD
-		"code": "km-KH",
-		"title": "ភាសាខ្មែរ"
-=======
 		"code": "en-GB",
 		"title": "English (GB)"
 	},
@@ -21,7 +17,7 @@
 	},
 	{
 		"code": "bn-BD",
-		"title": "Bangla (বাংলা)"
+		"title": "Banlga (বাংলা)"
 	},
 	{
 		"code": "ca-ES",
@@ -32,6 +28,10 @@
 		"title": "Deutsch"
 	},
 	{
+		"code": "en-GB",
+		"title": "English (GB)"
+	},
+	{
 		"code": "es-ES",
 		"title": "Spanish"
 	},
@@ -40,20 +40,12 @@
 		"title": "فارسی (Farsi)"
 	},
 	{
-		"code": "fi-FI",
-		"title": "Finnish"
-	},
-	{
 		"code": "fr-CA",
 		"title": "French (Canada)"
 	},
 	{
 		"code": "fr-FR",
 		"title": "French (France)"
-	},
-	{
-		"code": "hi-IN",
-		"title": "Hindi (हिंदी)"
 	},
 	{
 		"code": "it-IT",
@@ -118,6 +110,5 @@
 	{
 		"code": "dg-DG",
 		"title": "Doge 🐶"
->>>>>>> 9f2b846e
 	}
 ]