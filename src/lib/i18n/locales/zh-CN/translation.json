--- conflicted
+++ resolved
@@ -319,10 +319,7 @@
 	"OLED Dark": "暗黑色",
 	"Ollama": "Ollama",
 	"Ollama API": "Ollama API",
-<<<<<<< HEAD
-=======
 	"Ollama API disabled": "Ollama API 已禁用",
->>>>>>> a39ab4dd
 	"Ollama Version": "Ollama 版本",
 	"On": "开",
 	"Only": "仅",
