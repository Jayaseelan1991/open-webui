--- conflicted
+++ resolved
@@ -142,11 +142,7 @@
 	"Copied shared chat URL to clipboard!": "已复制此对话分享链接至剪贴板！",
 	"Copied": "已复制✨",
 	"Copy": "复制",
-<<<<<<< HEAD
 	"Copy Code": "复制代码",
-=======
-	"Copy Code": "",
->>>>>>> 8afc8c57
 	"Copy last code block": "复制最后一个代码块中的代码",
 	"Copy last response": "复制最后一次回复内容",
 	"Copy Link": "复制链接",
@@ -531,11 +527,7 @@
 	"Rosé Pine": "玫瑰紫",
 	"Rosé Pine Dawn": "玫瑰粉",
 	"RTL": "从右至左",
-<<<<<<< HEAD
 	"Run": "运行代码",
-=======
-	"Run": "",
->>>>>>> 8afc8c57
 	"Run Llama 2, Code Llama, and other models. Customize and create your own.": "运行 Llama 2、Code Llama 和其他模型。自定义和创建您自己的模型。",
 	"Running": "运行中",
 	"Save": "保存",
