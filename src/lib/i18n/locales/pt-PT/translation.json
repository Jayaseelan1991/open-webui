{
	"'s', 'm', 'h', 'd', 'w' or '-1' for no expiration.": "'s', 'm', 'h', 'd', 'w' ou '-1' para nenhuma expiração.",
	"(Beta)": "(Beta)",
	"(e.g. `sh webui.sh --api --api-auth username_password`)": "",
	"(e.g. `sh webui.sh --api`)": "(por exemplo, `sh webui.sh --api`)",
	"(latest)": "(mais recente)",
	"{{ models }}": "{{ modelos }}",
	"{{ owner }}: You cannot delete a base model": "{{ owner }}: Não é possível excluir um modelo base",
	"{{modelName}} is thinking...": "{{modelName}} está a pensar...",
	"{{user}}'s Chats": "{{user}}'s Chats",
	"{{webUIName}} Backend Required": "{{webUIName}} Backend Necessário",
	"*Prompt node ID(s) are required for image generation": "",
	"A task model is used when performing tasks such as generating titles for chats and web search queries": "Um modelo de tarefa é usado ao executar tarefas como gerar títulos para bate-papos e consultas de pesquisa na Web",
	"a user": "um utilizador",
	"About": "Acerca de",
	"Account": "Conta",
	"Account Activation Pending": "Ativação da Conta Pendente",
	"Accurate information": "Informações precisas",
	"Actions": "",
	"Active Users": "Utilizadores Ativos",
	"Add": "Adicionar",
	"Add a model id": "Adicionar um ID de modelo",
	"Add a short description about what this model does": "Adicione uma breve descrição sobre o que este modelo faz",
	"Add a short title for this prompt": "Adicione um título curto para este prompt",
	"Add a tag": "Adicionar uma tag",
	"Add custom prompt": "Adicionar um prompt curto",
	"Add Docs": "Adicionar Documentos",
	"Add Files": "Adicionar Ficheiros",
	"Add Memory": "Adicionar memória",
	"Add message": "Adicionar mensagem",
	"Add Model": "Adicionar modelo",
	"Add Tag": "",
	"Add Tags": "adicionar tags",
	"Add User": "Adicionar Utilizador",
	"Adjusting these settings will apply changes universally to all users.": "Ajustar essas configurações aplicará alterações universalmente a todos os utilizadores.",
	"admin": "administrador",
	"Admin": "Admin",
	"Admin Panel": "Painel do Administrador",
	"Admin Settings": "Configurações do Administrador",
	"Admins have access to all tools at all times; users need tools assigned per model in the workspace.": "",
	"Advanced Parameters": "Parâmetros Avançados",
	"Advanced Params": "Params Avançados",
	"all": "todos",
	"All Documents": "Todos os Documentos",
	"All Users": "Todos os utilizadores",
	"Allow": "Permitir",
	"Allow Chat Deletion": "Permitir Exclusão de Conversa",
	"Allow Chat Editing": "",
	"Allow non-local voices": "Permitir vozes não locais",
	"Allow Temporary Chat": "",
	"Allow User Location": "",
	"Allow Voice Interruption in Call": "",
	"alphanumeric characters and hyphens": "caracteres alfanuméricos e hífens",
	"Already have an account?": "Já tem uma conta?",
	"an assistant": "um assistente",
	"and": "e",
	"and create a new shared link.": "e criar um novo link partilhado.",
	"API Base URL": "URL Base da API",
	"API Key": "Chave da API",
	"API Key created.": "Chave da API criada.",
	"API keys": "Chaves da API",
	"April": "Abril",
	"Archive": "Arquivo",
	"Archive All Chats": "Arquivar todos os chats",
	"Archived Chats": "Conversas arquivadas",
	"are allowed - Activate this command by typing": "são permitidos - Ative este comando escrevendo",
	"Are you sure?": "Tem a certeza?",
	"Attach file": "Anexar ficheiro",
	"Attention to detail": "Detalhado",
	"Audio": "Áudio",
	"Audio settings updated successfully": "",
	"August": "Agosto",
	"Auto-playback response": "Reprodução automática da resposta",
	"Automatic1111": "",
	"AUTOMATIC1111 Api Auth String": "",
	"AUTOMATIC1111 Base URL": "URL Base do AUTOMATIC1111",
	"AUTOMATIC1111 Base URL is required.": "O URL Base do AUTOMATIC1111 é obrigatório.",
	"available!": "disponível!",
	"Back": "Voltar",
	"Bad Response": "Resposta má",
	"Bad words File": "",
	"Bad words filter settings updated successfully": "",
	"Bad words Template": "",
	"Banners": "Estandartes",
	"Base Model (From)": "Modelo Base (De)",
	"Batch Size (num_batch)": "",
	"before": "antes",
	"Being lazy": "Ser preguiçoso",
	"Brave Search API Key": "Chave da API de Pesquisa Brave",
	"Bypass SSL verification for Websites": "Ignorar verificação SSL para sites",
	"Call": "Chamar",
	"Call feature is not supported when using Web STT engine": "A funcionalide de Chamar não é suportada quando usa um motor Web STT",
	"Camera": "Camera",
	"Cancel": "Cancelar",
	"Capabilities": "Capacidades",
	"Change Password": "Alterar Senha",
	"Chat": "Conversa",
	"Chat Background Image": "",
	"Chat Bubble UI": "Bolha UI da Conversa",
	"Chat Controls": "",
	"Chat direction": "Direção da Conversa",
	"Chats": "Conversas",
	"Check Again": "Verifique novamente",
	"Check for updates": "Verificar atualizações",
	"Checking for updates...": "Verificando atualizações...",
	"Choose a model before saving...": "Escolha um modelo antes de guardar...",
	"Chunk Overlap": "Sobreposição de Fragmento",
	"Chunk Params": "Parâmetros de Fragmento",
	"Chunk Size": "Tamanho do Fragmento",
	"Citation": "Citação",
	"Clear memory": "Limpar memória",
	"Click here for help.": "Clique aqui para obter ajuda.",
	"Click here to": "Clique aqui para",
	"Click here to download user import template file.": "",
	"Click here to select": "Clique aqui para selecionar",
	"Click here to select a csv file.": "Clique aqui para selecionar um ficheiro csv.",
	"Click here to select a py file.": "Clique aqui para selecionar um ficheiro py",
	"Click here to select documents.": "Clique aqui para selecionar documentos.",
	"Click here to upload a workflow.json file.": "",
	"click here.": "clique aqui.",
	"Click on the user role button to change a user's role.": "Clique no botão de função do utilizador para alterar a função de um utilizador.",
	"Clipboard write permission denied. Please check your browser settings to grant the necessary access.": "",
	"Clone": "Clonar",
	"Close": "Fechar",
	"Code formatted successfully": "",
	"Collection": "Coleção",
	"ComfyUI": "ComfyUI",
	"ComfyUI Base URL": "URL Base do ComfyUI",
	"ComfyUI Base URL is required.": "O URL Base do ComfyUI é obrigatório.",
	"ComfyUI Workflow": "",
	"ComfyUI Workflow Nodes": "",
	"Command": "Comando",
	"Concurrent Requests": "Solicitações simultâneas",
	"Confirm": "",
	"Confirm Password": "Confirmar Senha",
	"Confirm your action": "",
	"Connections": "Conexões",
	"Contact Admin for WebUI Access": "Contatar Admin para acesso ao WebUI",
	"Content": "Conteúdo",
	"Content Extraction": "",
	"Context Length": "Comprimento do Contexto",
	"Continue Response": "Continuar resposta",
	"Continue with {{provider}}": "",
	"Controls": "",
	"Copied": "",
	"Copied shared chat URL to clipboard!": "URL de Conversa partilhado copiada com sucesso!",
	"Copy": "Copiar",
	"Copy Code": "",
	"Copy last code block": "Copiar último bloco de código",
	"Copy last response": "Copiar última resposta",
	"Copy Link": "Copiar link",
	"Copying to clipboard was successful!": "Cópia para a área de transferência bem-sucedida!",
	"Create a model": "Criar um modelo",
	"Create Account": "Criar Conta",
	"Create new key": "Criar nova chave",
	"Create new secret key": "Criar nova chave secreta",
	"Created at": "Criado em",
	"Created At": "Criado em",
	"Created by": "",
	"CSV Import": "",
	"Current Model": "Modelo Atual",
	"Current Password": "Senha Atual",
	"Custom": "Personalizado",
	"Customize models for a specific purpose": "Personalizar modelos para uma finalidade específica",
	"Dark": "Escuro",
	"Dashboard": "Painel",
	"Database": "Base de dados",
	"December": "Dezembro",
	"Default": "Padrão",
	"Default (Open AI)": "",
	"Default (SentenceTransformers)": "Padrão (SentenceTransformers)",
	"Default Model": "Modelo padrão",
	"Default model updated": "Modelo padrão atualizado",
	"Default Prompt Suggestions": "Sugestões de Prompt Padrão",
	"Default User Role": "Função de Utilizador Padrão",
	"delete": "apagar",
	"Delete": "Apagar",
	"Delete a model": "Apagar um modelo",
	"Delete All Chats": "Apagar todas as conversas",
	"Delete chat": "Apagar conversa",
	"Delete Chat": "Apagar Conversa",
	"Delete chat?": "",
	"Delete Doc": "",
	"Delete function?": "",
	"Delete prompt?": "",
	"delete this link": "apagar este link",
	"Delete tool?": "",
	"Delete User": "Apagar Utilizador",
	"Deleted {{deleteModelTag}}": "{{deleteModelTag}} apagado",
	"Deleted {{name}}": "Apagado {{name}}",
	"Description": "Descrição",
	"Didn't fully follow instructions": "Não seguiu instruções com precisão",
	"Disabled": "",
	"Discover a function": "",
	"Discover a model": "Descubra um modelo",
	"Discover a prompt": "Descobrir um prompt",
	"Discover a tool": "",
	"Discover, download, and explore custom functions": "",
	"Discover, download, and explore custom prompts": "Descubra, descarregue e explore prompts personalizados",
	"Discover, download, and explore custom tools": "",
	"Discover, download, and explore model presets": "Descubra, descarregue e explore predefinições de modelo",
	"Dismissible": "Dispensável",
	"Display Emoji in Call": "",
	"Display the username instead of You in the Chat": "Exibir o nome de utilizador em vez de Você na Conversa",
	"Do not install functions from sources you do not fully trust.": "",
	"Do not install tools from sources you do not fully trust.": "",
	"Document": "Documento",
	"Documentation": "Documentação",
	"Documents": "Documentos",
	"does not make any external connections, and your data stays securely on your locally hosted server.": "não faz conexões externas e os seus dados permanecem seguros no seu servidor alojado localmente.",
	"Don't Allow": "Não Permitir",
	"Don't have an account?": "Não tem uma conta?",
	"don't install random functions from sources you don't trust.": "",
	"don't install random tools from sources you don't trust.": "",
	"Don't like the style": "Não gosta do estilo",
	"Done": "",
	"Download": "Descarregar",
	"Download canceled": "Download cancelado",
	"Download Database": "Descarregar Base de Dados",
	"Drop any files here to add to the conversation": "Largue os ficheiros aqui para adicionar à conversa",
	"e.g. '30s','10m'. Valid time units are 's', 'm', 'h'.": "por exemplo, '30s', '10m'. Unidades de tempo válidas são 's', 'm', 'h'.",
	"Edit": "Editar",
	"Edit Doc": "Editar Documento",
	"Edit Memory": "",
	"Edit User": "Editar Utilizador",
	"ElevenLabs": "",
	"Email": "E-mail",
	"Embedding Batch Size": "Tamanho do Lote do Embedding",
	"Embedding Model": "Modelo de Embedding",
	"Embedding Model Engine": "Motor de Modelo de Embedding",
	"Embedding model set to \"{{embedding_model}}\"": "Modelo de Embedding definido como \"{{embedding_model}}\"",
	"Enable Community Sharing": "Active a Partilha da Comunidade",
<<<<<<< HEAD
	"Enable Message Bad Words Replacement": "",
	"Enable Message Filter": "",
=======
	"Enable Message Rating": "",
>>>>>>> e2b72967
	"Enable New Sign Ups": "Ativar Novas Inscrições",
	"Enable Web Search": "Ativar pesquisa na Web",
	"Enabled": "",
	"Engine": "",
	"Ensure your CSV file includes 4 columns in this order: Name, Email, Password, Role.": "Confirme que o seu ficheiro CSV inclui 4 colunas nesta ordem: Nome, E-mail, Senha, Função.",
	"Enter {{role}} message here": "Escreva a mensagem de {{role}} aqui",
	"Enter a detail about yourself for your LLMs to recall": "Escreva um detalhe sobre você para que os seus LLMs possam lembrar-se",
	"Enter api auth string (e.g. username:password)": "",
	"Enter Brave Search API Key": "Escreva a chave da API do Brave Search",
	"Enter Chunk Overlap": "Escreva a Sobreposição de Fragmento",
	"Enter Chunk Size": "Escreva o Tamanho do Fragmento",
	"Enter Github Raw URL": "Escreva o URL cru do Github",
	"Enter Google PSE API Key": "Escreva a chave da API PSE do Google",
	"Enter Google PSE Engine Id": "Escreva o ID do mecanismo PSE do Google",
	"Enter Image Size (e.g. 512x512)": "Escreva o Tamanho da Imagem (por exemplo, 512x512)",
	"Enter language codes": "Escreva os códigos de idioma",
	"Enter Model ID": "",
	"Enter model tag (e.g. {{modelTag}})": "Escreva a tag do modelo (por exemplo, {{modelTag}})",
	"Enter Number of Steps (e.g. 50)": "Escreva o Número de Etapas (por exemplo, 50)",
	"Enter Score": "Escreva a Pontuação",
	"Enter Searxng Query URL": "Escreva o URL da Pesquisa Searxng",
	"Enter Serper API Key": "Escreva a chave da API Serper",
	"Enter Serply API Key": "",
	"Enter Serpstack API Key": "Escreva a chave da API Serpstack",
	"Enter stop sequence": "Escreva a sequência de paragem",
	"Enter system prompt": "",
	"Enter Tavily API Key": "",
	"Enter Tika Server URL": "",
	"Enter Top K": "Escreva o Top K",
	"Enter URL (e.g. http://127.0.0.1:7860/)": "Escreva o URL (por exemplo, http://127.0.0.1:7860/)",
	"Enter URL (e.g. http://localhost:11434)": "Escreva o URL (por exemplo, http://localhost:11434)",
	"Enter Your Email": "Escreva o seu E-mail",
	"Enter Your Full Name": "Escreva o seu Nome Completo",
	"Enter your message": "",
	"Enter Your Password": "Escreva a sua Senha",
	"Enter Your Role": "Escreva a sua Função",
	"Error": "Erro",
	"Experimental": "Experimental",
	"Export": "Exportar",
	"Export All Chats (All Users)": "Exportar Todas as Conversas (Todos os Utilizadores)",
	"Export chat (.json)": "Exportar Conversa (.json)",
	"Export Chats": "Exportar Conversas",
	"Export Documents Mapping": "Exportar Mapeamento de Documentos",
	"Export Functions": "",
	"Export LiteLLM config.yaml": "",
	"Export Models": "Modelos de Exportação",
	"Export Prompts": "Exportar Prompts",
	"Export Tools": "",
	"External Models": "Modelos Externos",
	"Failed to create API Key.": "Falha ao criar a Chave da API.",
	"Failed to read clipboard contents": "Falha ao ler o conteúdo da área de transferência",
	"Failed to update settings": "Falha ao atualizar as definições",
	"February": "Fevereiro",
	"Feel free to add specific details": "Sinta-se à vontade para adicionar detalhes específicos",
	"File": "",
	"File Mode": "Modo de Ficheiro",
	"File not found.": "Ficheiro não encontrado.",
	"Filter": "",
	"Files": "",
	"Filter is now globally disabled": "",
	"Filter is now globally enabled": "",
	"Filters": "",
	"Fingerprint spoofing detected: Unable to use initials as avatar. Defaulting to default profile image.": "Detectada falsificação da impressão digital: Não é possível usar iniciais como avatar. A usar a imagem de perfil padrão.",
	"Fluidly stream large external response chunks": "Transmita com fluidez grandes blocos de resposta externa",
	"Focus chat input": "Focar na conversa",
	"Followed instructions perfectly": "Seguiu instruções perfeitamente",
	"Form": "",
	"Format your variables using square brackets like this:": "Formate as suas variáveis usando parenteses rectos como este:",
	"Frequency Penalty": "Penalidade de Frequência",
	"Function created successfully": "",
	"Function deleted successfully": "",
	"Function Description (e.g. A filter to remove profanity from text)": "",
	"Function ID (e.g. my_filter)": "",
	"Function is now globally disabled": "",
	"Function is now globally enabled": "",
	"Function Name (e.g. My Filter)": "",
	"Function updated successfully": "",
	"Functions": "",
	"Functions allow arbitrary code execution": "",
	"Functions allow arbitrary code execution.": "",
	"Functions imported successfully": "",
	"General": "Geral",
	"General Settings": "Configurações Gerais",
	"Generate Image": "Gerar imagem",
	"Generating search query": "A gerar a consulta da pesquisa",
	"Generation Info": "Informações de Geração",
	"Get up and running with": "",
	"Global": "",
	"Good Response": "Boa Resposta",
	"Google PSE API Key": "Chave da API PSE do Google",
	"Google PSE Engine Id": "ID do mecanismo PSE do Google",
	"h:mm a": "h:mm a",
	"Haptic Feedback": "",
	"has no conversations.": "não possui conversas.",
	"Hello, {{name}}": "Olá, {{name}}",
	"Help": "Ajuda",
	"Hide": "Ocultar",
	"Hide Model": "",
	"How can I help you today?": "Como posso ajudá-lo hoje?",
	"Hybrid Search": "Pesquisa Híbrida",
	"I acknowledge that I have read and I understand the implications of my action. I am aware of the risks associated with executing arbitrary code and I have verified the trustworthiness of the source.": "",
	"Image Generation (Experimental)": "Geração de Imagens (Experimental)",
	"Image Generation Engine": "Mecanismo de Geração de Imagens",
	"Image Settings": "Configurações da Imagem",
	"Images": "Imagens",
	"Import Chats": "Importar Conversas",
	"Import Documents Mapping": "Importar Mapeamento de Documentos",
	"Import Functions": "",
	"Import Models": "Importar Modelos",
	"Import Prompts": "Importar Prompts",
	"Import Tools": "",
	"Include `--api-auth` flag when running stable-diffusion-webui": "",
	"Include `--api` flag when running stable-diffusion-webui": "Inclua a flag `--api` ao executar stable-diffusion-webui",
	"Info": "Informação",
	"Input commands": "Comandos de entrada",
	"Install from Github URL": "Instalar a partir do URL do Github",
	"Instant Auto-Send After Voice Transcription": "Enviar automaticamente depois da transcrição da voz",
	"Interface": "Interface",
	"Invalid Tag": "Etiqueta Inválida",
	"January": "Janeiro",
	"join our Discord for help.": "junte-se ao nosso Discord para obter ajuda.",
	"JSON": "JSON",
	"JSON Preview": "Pré-visualização JSON",
	"July": "Julho",
	"June": "Junho",
	"JWT Expiration": "Expiração JWT",
	"JWT Token": "Token JWT",
	"Keep Alive": "Manter Vivo",
	"Keyboard shortcuts": "Atalhos de teclado",
	"Knowledge": "Conhecimento",
	"Language": "Idioma",
	"large language models, locally.": "",
	"Last Active": "Último Ativo",
	"Last Modified": "",
	"Light": "Claro",
	"Listening...": "A escutar...",
	"LLMs can make mistakes. Verify important information.": "LLMs podem cometer erros. Verifique informações importantes.",
	"Local Models": "Modelos Locais",
	"LTR": "LTR",
	"Made by OpenWebUI Community": "Feito pela Comunidade OpenWebUI",
	"Make sure to enclose them with": "Certifique-se de colocá-los entre",
	"Make sure to export a workflow.json file as API format from ComfyUI.": "",
	"Manage": "Gerir",
	"Manage Models": "Gerir Modelos",
	"Manage Ollama Models": "Gerir Modelos Ollama",
	"Manage Pipelines": "Gerir pipelines",
	"March": "Março",
	"Max Tokens (num_predict)": "Máx Tokens (num_predict)",
	"Maximum of 3 models can be downloaded simultaneously. Please try again later.": "O máximo de 3 modelos podem ser descarregados simultaneamente. Tente novamente mais tarde.",
	"May": "Maio",
	"Memories accessible by LLMs will be shown here.": "Memórias acessíveis por LLMs serão mostradas aqui.",
	"Memory": "Memória",
	"Memory added successfully": "",
	"Memory cleared successfully": "",
	"Memory deleted successfully": "",
	"Memory updated successfully": "",
	"Message Filter Settings": "",
	"Messages you send after creating your link won't be shared. Users with the URL will be able to view the shared chat.": "Mensagens que você enviar após criar o seu link não serão partilhadas. Os utilizadores com o URL poderão visualizar a conversa partilhada.",
	"Min P": "",
	"Minimum Score": "Mínimo de Pontuação",
	"Mirostat": "Mirostat",
	"Mirostat Eta": "Mirostat Eta",
	"Mirostat Tau": "Mirostat Tau",
	"MMMM DD, YYYY": "DD/MM/YYYY",
	"MMMM DD, YYYY HH:mm": "DD/MM/YYYY HH:mm",
	"MMMM DD, YYYY hh:mm:ss A": "",
	"Model '{{modelName}}' has been successfully downloaded.": "O modelo '{{modelName}}' foi descarregado com sucesso.",
	"Model '{{modelTag}}' is already in queue for downloading.": "O modelo '{{modelTag}}' já está na fila para descarregar.",
	"Model {{modelId}} not found": "Modelo {{modelId}} não foi encontrado",
	"Model {{modelName}} is not vision capable": "O modelo {{modelName}} não é capaz de visão",
	"Model {{name}} is now {{status}}": "Modelo {{name}} agora é {{status}}",
	"Model created successfully!": "",
	"Model filesystem path detected. Model shortname is required for update, cannot continue.": "Dtectado caminho do sistema de ficheiros do modelo. É necessário o nome curto do modelo para atualização, não é possível continuar.",
	"Model ID": "ID do modelo",
	"Model not selected": "Modelo não selecionado",
	"Model Params": "Params Modelo",
	"Model updated successfully": "",
	"Model Whitelisting": "Lista de Permissões do Modelo",
	"Model(s) Whitelisted": "Modelo(s) na Lista de Permissões",
	"Modelfile Content": "Conteúdo do Ficheiro do Modelo",
	"Models": "Modelos",
	"More": "Mais",
	"Name": "Nome",
	"Name Tag": "Etiqueta de Nome",
	"Name your model": "Atribua um nome ao seu modelo",
	"New Chat": "Nova Conversa",
	"New Password": "Nova Senha",
	"No content to speak": "",
	"No documents found": "Não foram encontrados documentos",
	"No file selected": "",
	"No results found": "Não foram encontrados resultados",
	"No search query generated": "Não foi gerada nenhuma consulta de pesquisa",
	"No source available": "Nenhuma fonte disponível",
	"No valves to update": "",
	"None": "Nenhum",
	"Not factually correct": "Não é correto em termos factuais",
	"Note: If you set a minimum score, the search will only return documents with a score greater than or equal to the minimum score.": "Nota: Se você definir uma pontuação mínima, a pesquisa só retornará documentos com uma pontuação maior ou igual à pontuação mínima.",
	"Notifications": "Notificações da Área de Trabalho",
	"November": "Novembro",
	"num_gpu (Ollama)": "",
	"num_thread (Ollama)": "num_thread (Ollama)",
	"OAuth ID": "",
	"October": "Outubro",
	"Off": "Desligado",
	"Okay, Let's Go!": "Ok, Vamos Lá!",
	"OLED Dark": "OLED Escuro",
	"Ollama": "Ollama",
	"Ollama API": "Ollama API",
	"Ollama API disabled": "API do Ollama desativada",
	"Ollama API is disabled": "A API do Ollama está desactivada",
	"Ollama Version": "Versão do Ollama",
	"On": "Ligado",
	"Only": "Apenas",
	"Only alphanumeric characters and hyphens are allowed in the command string.": "Apenas caracteres alfanuméricos e hífens são permitidos na string de comando.",
	"Oops! Hold tight! Your files are still in the processing oven. We're cooking them up to perfection. Please be patient and we'll let you know once they're ready.": "Epá! Segura-te! Os teus ficheiros ainda estão no forno de processamento. Estamos a cozinhá-los com perfeição. Por favor, seja paciente e avisaremos quando estiverem prontos.",
	"Oops! Looks like the URL is invalid. Please double-check and try again.": "Epá! Parece que o URL é inválido. Verifique novamente e tente outra vez.",
	"Oops! There was an error in the previous response. Please try again or contact admin.": "",
	"Oops! You're using an unsupported method (frontend only). Please serve the WebUI from the backend.": "Epá! Você está a usar um método não suportado (somente frontend). Por favor, sirva o WebUI a partir do backend.",
	"Open new chat": "Abrir nova conversa",
	"Open WebUI version (v{{OPEN_WEBUI_VERSION}}) is lower than required version (v{{REQUIRED_VERSION}})": "",
	"OpenAI": "OpenAI",
	"OpenAI API": "API OpenAI",
	"OpenAI API Config": "Configuração da API OpenAI",
	"OpenAI API Key is required.": "A Chave da API OpenAI é obrigatória.",
	"OpenAI URL/Key required.": "URL/Chave da API OpenAI é necessária.",
	"or": "ou",
	"Other": "Outro",
	"Password": "Senha",
	"PDF document (.pdf)": "Documento PDF (.pdf)",
	"PDF Extract Images (OCR)": "Extrair Imagens de PDF (OCR)",
	"pending": "pendente",
	"Permission denied when accessing media devices": "A permissão foi negada ao aceder aos dispositivos de media",
	"Permission denied when accessing microphone": "A permissão foi negada ao aceder ao microfone",
	"Permission denied when accessing microphone: {{error}}": "A permissão foi negada ao aceder o microfone: {{error}}",
	"Personalization": "Personalização",
	"Pin": "",
	"Pinned": "",
	"Pipeline deleted successfully": "",
	"Pipeline downloaded successfully": "",
	"Pipelines": "Condutas",
	"Pipelines Not Detected": "",
	"Pipelines Valves": "Válvulas de Condutas",
	"Plain text (.txt)": "Texto sem formatação (.txt)",
	"Playground": "Recreio",
	"Please carefully review the following warnings:": "",
	"Positive attitude": "Atitude Positiva",
	"Previous 30 days": "Últimos 30 dias",
	"Previous 7 days": "Últimos 7 dias",
	"Profile Image": "Imagem de Perfil",
	"Prompt": "Prompt",
	"Prompt (e.g. Tell me a fun fact about the Roman Empire)": "Prompt (ex.: Dê-me um facto divertido sobre o Império Romano)",
	"Prompt Content": "Conteúdo do Prompt",
	"Prompt suggestions": "Sugestões de Prompt",
	"Prompts": "Prompts",
	"Pull \"{{searchValue}}\" from Ollama.com": "Puxar \"{{searchValue}}\" do Ollama.com",
	"Pull a model from Ollama.com": "Puxar um modelo do Ollama.com",
	"Query Params": "Parâmetros de Consulta",
	"RAG Template": "Modelo RAG",
	"Read Aloud": "Ler em Voz Alta",
	"Record voice": "Gravar voz",
	"Redirecting you to OpenWebUI Community": "Redirecionando-o para a Comunidade OpenWebUI",
	"Refer to yourself as \"User\" (e.g., \"User is learning Spanish\")": "Refera-se a si próprio como \"User\" (por exemplo, \"User está a aprender Espanhol\")",
	"Refused when it shouldn't have": "Recusado quando não deveria",
	"Regenerate": "Regenerar",
	"Release Notes": "Notas de Lançamento",
	"Remove": "Remover",
	"Remove Model": "Remover Modelo",
	"Rename": "Renomear",
	"Repeat Last N": "Repetir Últimos N",
	"Replace bad words Words": "",
	"Request Mode": "Modo de Pedido",
	"Reranking Model": "Modelo de Reranking",
	"Reranking model disabled": "Modelo de Reranking desativado",
	"Reranking model set to \"{{reranking_model}}\"": "Modelo de Reranking definido como \"{{reranking_model}}\"",
	"Reset": "",
	"Reset Upload Directory": "Limpar Pasta de Carregamento",
	"Reset Vector Storage": "Redefinir Armazenamento de Vetor",
	"Response AutoCopy to Clipboard": "Cópia Automática da Resposta para a Área de Transferência",
	"Response notifications cannot be activated as the website permissions have been denied. Please visit your browser settings to grant the necessary access.": "",
	"Role": "Função",
	"Rosé Pine": "Rosé Pine",
	"Rosé Pine Dawn": "Rosé Pine Dawn",
	"RTL": "RTL",
	"Run": "",
	"Run Llama 2, Code Llama, and other models. Customize and create your own.": "",
	"Running": "A correr",
	"Save": "Guardar",
	"Save & Create": "Guardar e Criar",
	"Save & Update": "Guardar e Atualizar",
	"Save Tag": "",
	"Saving chat logs directly to your browser's storage is no longer supported. Please take a moment to download and delete your chat logs by clicking the button below. Don't worry, you can easily re-import your chat logs to the backend through": "Guardar o registo das conversas diretamente no armazenamento do seu navegador já não é suportado. Reserve um momento para descarregar e eliminar os seus registos de conversas clicando no botão abaixo. Não se preocupe, você pode facilmente reimportar os seus registos de conversas para o backend através de",
	"Scan": "Digitalizar",
	"Scan complete!": "Digitalização concluída!",
	"Scan for documents from {{path}}": "Digitalizar documentos de {{path}}",
	"Scroll to bottom when switching between branches": "",
	"Search": "Pesquisar",
	"Search a model": "Pesquisar um modelo",
	"Search Chats": "Pesquisar Conversas",
	"Search Documents": "Pesquisar Documentos",
	"Search Functions": "",
	"Search Models": "Modelos de pesquisa",
	"Search Prompts": "Pesquisar Prompts",
	"Search Query Generation Prompt": "Prompt de geração de consulta de pesquisa",
	"Search Query Generation Prompt Length Threshold": "Limite de comprimento do prompt de geração de consulta de pesquisa",
	"Search Result Count": "Contagem de resultados da pesquisa",
	"Search Tools": "",
	"Searched {{count}} sites_one": "Pesquisado {{count}} sites_one",
	"Searched {{count}} sites_many": "Pesquisado {{count}} sites_many",
	"Searched {{count}} sites_other": "Pesquisado {{count}} sites_other",
	"Searching \"{{searchQuery}}\"": "",
	"Searxng Query URL": "URL de consulta Searxng",
	"See readme.md for instructions": "Consulte readme.md para obter instruções",
	"See what's new": "Veja o que há de novo",
	"Seed": "Semente",
	"Select a base model": "Selecione um modelo base",
	"Select a engine": "Selecione um motor",
	"Select a function": "",
	"Select a model": "Selecione um modelo",
	"Select a pipeline": "Selecione um pipeline",
	"Select a pipeline url": "Selecione um URL de pipeline",
	"Select a tool": "",
	"Select an Ollama instance": "Selecione uma instância Ollama",
	"Select Documents": "",
	"Select Engine": "",
	"Select model": "Selecione o modelo",
	"Select only one model to call": "Selecione apenas um modelo para a chamada",
	"Selected model(s) do not support image inputs": "O(s) modelo(s) selecionado(s) não suporta(m) entradas de imagem",
	"Send": "Enviar",
	"Send a Message": "Enviar uma Mensagem",
	"Send message": "Enviar mensagem",
	"September": "Setembro",
	"Serper API Key": "Chave API Serper",
	"Serply API Key": "",
	"Serpstack API Key": "Chave da API Serpstack",
	"Server connection verified": "Conexão com o servidor verificada",
	"Set as default": "Definir como padrão",
	"Set Default Model": "Definir Modelo Padrão",
	"Set embedding model (e.g. {{model}})": "Definir modelo de vetorização (ex.: {{model}})",
	"Set Image Size": "Definir Tamanho da Imagem",
	"Set reranking model (e.g. {{model}})": "Definir modelo de reranking (ex.: {{model}})",
	"Set Steps": "Definir Etapas",
	"Set Task Model": "Definir modelo de tarefa",
	"Set Voice": "Definir Voz",
	"Settings": "Configurações",
	"Settings saved successfully!": "Configurações guardadas com sucesso!",
	"Share": "Partilhar",
	"Share Chat": "Partilhar Conversa",
	"Share to OpenWebUI Community": "Partilhar com a Comunidade OpenWebUI",
	"short-summary": "resumo-curto",
	"Show": "Mostrar",
	"Show Admin Details in Account Pending Overlay": "Mostrar Detalhes do Administrador na sobreposição de Conta Pendente",
	"Show Model": "",
	"Show shortcuts": "Mostrar atalhos",
	"Show your support!": "",
	"Showcased creativity": "Criatividade Exibida",
	"Sign in": "Entrar",
	"Sign Out": "Sair",
	"Sign up": "Inscrever-se",
	"Signing in": "A entrar",
	"Source": "Fonte",
	"Speech recognition error: {{error}}": "Erro de reconhecimento de fala: {{error}}",
	"Speech-to-Text Engine": "Motor de Fala para Texto",
	"Stop Sequence": "Sequência de Paragem",
	"STT Model": "Modelo STT",
	"STT Settings": "Configurações STT",
	"Submit": "Enviar",
	"Subtitle (e.g. about the Roman Empire)": "Subtítulo (ex.: sobre o Império Romano)",
	"Success": "Sucesso",
	"Successfully updated.": "Atualizado com sucesso.",
	"Suggested": "Sugerido",
	"Support": "",
	"Support this plugin:": "",
	"System": "Sistema",
	"System Prompt": "Prompt do Sistema",
	"Tags": "Etiquetas",
	"Tap to interrupt": "",
	"Tavily API Key": "",
	"Tell us more:": "Diga-nos mais:",
	"Temperature": "Temperatura",
	"Template": "Modelo",
	"Temporary Chat": "",
	"Text Completion": "Conclusão de Texto",
	"Text-to-Speech Engine": "Motor de Texto para Fala",
	"Tfs Z": "Tfs Z",
	"Thanks for your feedback!": "Obrigado pelo seu feedback!",
	"The developers behind this plugin are passionate volunteers from the community. If you find this plugin helpful, please consider contributing to its development.": "",
	"The score should be a value between 0.0 (0%) and 1.0 (100%).": "A pontuação deve ser um valor entre 0.0 (0%) e 1.0 (100%).",
	"Theme": "Tema",
	"Thinking...": "A pensar...",
	"This action cannot be undone. Do you wish to continue?": "",
	"This ensures that your valuable conversations are securely saved to your backend database. Thank you!": "Isto garante que suas conversas valiosas sejam guardadas com segurança na sua base de dados de backend. Obrigado!",
	"This is an experimental feature, it may not function as expected and is subject to change at any time.": "Isto é um recurso experimental, pode não funcionar conforme o esperado e está sujeito a alterações a qualquer momento.",
	"This will delete": "",
	"Thorough explanation": "Explicação Minuciosa",
	"Tika": "",
	"Tika Server URL required.": "",
	"Tip: Update multiple variable slots consecutively by pressing the tab key in the chat input after each replacement.": "Dica: Atualize vários slots de variáveis consecutivamente pressionando a tecla Tab na entrada da conversa após cada substituição.",
	"Title": "Título",
	"Title (e.g. Tell me a fun fact)": "Título (ex.: Diz-me um facto divertido)",
	"Title Auto-Generation": "Geração Automática de Título",
	"Title cannot be an empty string.": "Título não pode ser uma string vazia.",
	"Title Generation Prompt": "Prompt de Geração de Título",
	"to": "para",
	"To access the available model names for downloading,": "Para aceder aos nomes de modelo disponíveis para descarregar,",
	"To access the GGUF models available for downloading,": "Para aceder aos modelos GGUF disponíveis para descarregar,",
	"To access the WebUI, please reach out to the administrator. Admins can manage user statuses from the Admin Panel.": "Para aceder ao WebUI, entre em contato com o administrador. Os administradores podem gerir o status dos utilizadores no Painel de Administração.",
	"To add documents here, upload them to the \"Documents\" workspace first.": "",
	"to chat input.": "para a entrada da conversa.",
	"To select actions here, add them to the \"Functions\" workspace first.": "",
	"To select filters here, add them to the \"Functions\" workspace first.": "",
	"To select toolkits here, add them to the \"Tools\" workspace first.": "",
	"Today": "Hoje",
	"Toggle settings": "Alternar configurações",
	"Toggle sidebar": "Alternar barra lateral",
	"Tokens To Keep On Context Refresh (num_keep)": "",
	"Tool created successfully": "",
	"Tool deleted successfully": "",
	"Tool imported successfully": "",
	"Tool updated successfully": "",
	"Toolkit Description (e.g. A toolkit for performing various operations)": "",
	"Toolkit ID (e.g. my_toolkit)": "",
	"Toolkit Name (e.g. My ToolKit)": "",
	"Tools": "",
	"Tools are a function calling system with arbitrary code execution": "",
	"Tools have a function calling system that allows arbitrary code execution": "",
	"Tools have a function calling system that allows arbitrary code execution.": "",
	"Top K": "Top K",
	"Top P": "Top P",
	"Trouble accessing Ollama?": "Problemas a aceder ao Ollama?",
	"TTS Model": "Modelo TTS",
	"TTS Settings": "Configurações TTS",
	"TTS Voice": "Voz TTS",
	"Type": "Tipo",
	"Type Hugging Face Resolve (Download) URL": "Escreva o URL do Hugging Face Resolve (Descarregar)",
	"Uh-oh! There was an issue connecting to {{provider}}.": "Uh-oh! Houve um problema ao conectar a {{provider}}.",
	"UI": "",
	"Unknown file type '{{file_type}}'. Proceeding with the file upload anyway.": "",
	"Unpin": "",
	"Update": "",
	"Update and Copy Link": "Atualizar e Copiar Link",
	"Update password": "Atualizar senha",
	"Updated at": "",
	"Upload": "",
	"Upload a GGUF model": "Carregar um modelo GGUF",
	"Upload Files": "Carregar ficheiros",
	"Upload Pipeline": "Carregar Pipeline",
	"Upload Progress": "Progresso do Carregamento",
	"URL Mode": "Modo de URL",
	"Use '#' in the prompt input to load and select your documents.": "Use '#' na entrada do prompt para carregar e selecionar os seus documentos.",
	"Use Gravatar": "Usar Gravatar",
	"Use Initials": "Usar Iniciais",
	"use_mlock (Ollama)": "use_mlock (Ollama)",
	"use_mmap (Ollama)": "use_mmap (Ollama)",
	"user": "utilizador",
	"User location successfully retrieved.": "",
	"User Permissions": "Permissões do Utilizador",
	"Users": "Utilizadores",
	"Utilize": "Utilizar",
	"Valid time units:": "Unidades de tempo válidas:",
	"Valves": "",
	"Valves updated": "",
	"Valves updated successfully": "",
	"variable": "variável",
	"variable to have them replaced with clipboard content.": "variável para que sejam substituídos pelo conteúdo da área de transferência.",
	"Version": "Versão",
	"Voice": "",
	"Warning": "Aviso",
	"Warning:": "",
	"Warning: If you update or change your embedding model, you will need to re-import all documents.": "Aviso: Se você atualizar ou alterar o seu modelo de vetorização, você tem de reimportar todos os documentos.",
	"Web": "Web",
	"Web API": "Web API",
	"Web Loader Settings": "Configurações do Carregador da Web",
	"Web Search": "Pesquisa na Web",
	"Web Search Engine": "Motor de Pesquisa Web",
	"Webhook URL": "URL do Webhook",
	"WebUI Settings": "Configurações WebUI",
	"WebUI will make requests to": "WebUI fará pedidos a",
	"What’s New in": "O que há de novo em",
	"Whisper (Local)": "Whisper (Local)",
	"Widescreen Mode": "Modo Widescreen",
	"Workspace": "Espaço de Trabalho",
	"Write a prompt suggestion (e.g. Who are you?)": "Escreva uma sugestão de prompt (por exemplo, Quem és tu?)",
	"Write a summary in 50 words that summarizes [topic or keyword].": "Escreva um resumo em 50 palavras que resuma [tópico ou palavra-chave].",
	"Yesterday": "Ontem",
	"You": "Você",
	"You can personalize your interactions with LLMs by adding memories through the 'Manage' button below, making them more helpful and tailored to you.": "Você pode personalizar as suas interações com LLMs adicionando memórias através do botão ‘Gerir’ abaixo, tornando-as mais úteis e personalizadas para você.",
	"You cannot clone a base model": "Não é possível clonar um modelo base",
	"You have no archived conversations.": "Você não tem conversas arquivadas.",
	"You have shared this chat": "Você partilhou esta conversa",
	"You're a helpful assistant.": "Você é um assistente útil.",
	"Model Status": "Status do Modelo",
	"You're now logged in.": "Você agora está conectado.",
	"Your account status is currently pending activation.": "O status da sua conta está atualmente com a ativação pendente.",
	"Your entire contribution will go directly to the plugin developer; Open WebUI does not take any percentage. However, the chosen funding platform might have its own fees.": "",
	"Youtube": "Youtube",
	"Youtube Loader Settings": "Configurações do Carregador do Youtube"
}<|MERGE_RESOLUTION|>--- conflicted
+++ resolved
@@ -230,12 +230,9 @@
 	"Embedding Model Engine": "Motor de Modelo de Embedding",
 	"Embedding model set to \"{{embedding_model}}\"": "Modelo de Embedding definido como \"{{embedding_model}}\"",
 	"Enable Community Sharing": "Active a Partilha da Comunidade",
-<<<<<<< HEAD
 	"Enable Message Bad Words Replacement": "",
 	"Enable Message Filter": "",
-=======
 	"Enable Message Rating": "",
->>>>>>> e2b72967
 	"Enable New Sign Ups": "Ativar Novas Inscrições",
 	"Enable Web Search": "Ativar pesquisa na Web",
 	"Enabled": "",
