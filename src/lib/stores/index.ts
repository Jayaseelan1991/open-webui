--- conflicted
+++ resolved
@@ -129,18 +129,6 @@
 };
 
 type Config = {
-<<<<<<< HEAD
-	status?: boolean;
-	name?: string;
-	version?: string;
-	default_locale?: string;
-	images?: boolean;
-	default_models?: string[];
-	default_prompt_suggestions?: PromptSuggestion[];
-	auth_trusted_header?: boolean;
-	model_config?: GlobalModelConfig;
-	enable_websearch?: boolean;
-=======
 	status: boolean;
 	name: string;
 	version: string;
@@ -149,13 +137,13 @@
 	default_prompt_suggestions: PromptSuggestion[];
 	features: {
 		auth: boolean;
-		enable_signup: boolean;
 		auth_trusted_header: boolean;
+    enable_signup: boolean;
+    enable_websearch?: boolean;
 		enable_image_generation: boolean;
 		enable_admin_export: boolean;
 		enable_community_sharing: boolean;
 	};
->>>>>>> b6b71c08
 };
 
 type PromptSuggestion = {
